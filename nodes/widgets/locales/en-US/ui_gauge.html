
<script type="text/html" data-help-name="ui-gauge">
    <h3>Properties</h3>
    <dl class="message-properties">
        <dt>Type <span class="property-type">half | 3/4</span></dt>
        <dd>Defines the shape of the gauge, <i>"Tile"</i>, <i>"Battery"</i>, <i>"Water Tank"</i>, <i>"Half Gauge"</i> or <i>"3/4 Gauge"</i>.</dd>
        <dt>Style <span class="property-type">rounded | needle</span></dt>
        <dd>Defines the style of arc rendered, "Needle" or "Rounded". Not available for "Tile".</dd>
        <dt>Range <span class="property-type">number</span></dt>
        <dd>The smallest and largest values that can be rendered on the gauge</dd>
        <dt>Segments <span class="property-type">list</span></dt>
        <dd>Collection of objects that define the relevant color for a given value</dd>
        <dt>Label <span class="property-type">list</span></dt>
<<<<<<< HEAD
        <dd>The label text shown above the gauge</dd>
=======
        <dd>The title text shown above the gauge</dd>
        <dt>Defaults <span class="property-type">list</span></dt>
        <dd>Reset to default min/max and segments based on the selected gauge type</dd>
>>>>>>> 4a4b185f
    </dl>
    <h3>Properties (Half &amp; 3/4 Gauges Only)</h3>
    <dl class="message-properties">
        <dt>Prefix <span class="property-type">str</span></dt>
        <dd>Text to be added <i>before</i> the value in the middle of the gauge.</dd>
        <dt>Suffix <span class="property-type">str</span></dt>
        <dd>Text to be added <i>after</i> the value in the middle of the gauge.</dd>
        <dt>Units <span class="property-type">str</span></dt>
        <dd>Small text to be shown below the value in the middle of the gauge.</dd>
        <dt>Sizes (Gauge) <span class="property-type">number</span></dt>
        <dd>A numerical value, in pixels, that defines the thickness of the arc and backdrop rendered.</dd>
        <dt>Sizes (Gap) <span class="property-type">number</span></dt>
        <dd>A numerical value, in pixels, that defines the gap between the arc and the segments.</dd>
        <dt>Sizes (Segments) <span class="property-type">number</span></dt>
        <dd>A numerical value, in pixels, that defines the thickness of the segments rendered in the gauge.</dd>
    </dl>
    <h3>Dynamic Properties (Inputs)</h3>
    <p>Any of the following can be appended to a <code>msg.ui_update</code> in order to override or set properties on this node at runtime.</p>
    <dl class="message-properties">
        <dt class="optional">label <span class="property-type">string</span></dt>
        <dd>Update the label rendered above the Gauge</dd>
        <dt class="optional">segments <span class="property-type">array</span></dt>
        <dd>
            Change the options available in the dropdown at runtime
            <ul>
                <li><code>Array&lt;{color: String, from: Number}&gt;</code></li>
            </ul>
        </dd>
        <dt class="optional">gtype <span class="property-type">see detail</span></dt>
        <dd>Modify the type of Gauge rendered, with the following options:
            <ul>
                <li><code>gauge-battery</code></li>
                <li><code>gauge-34</code></li>
                <li><code>gauge-half</code></li>
                <li><code>gauge-tile</code></li>
                <li><code>gauge-tank</code></li>
            </ul>
        </dd>
        <dt class="optional">gstyle <span class="property-type">see detail</span></dt>
        <dd>Modify the style of 3/4 and half Gauge rendered, with the following options: (only applicable to for 3/4 and Half gauges)
            <ul>
                <li><code>neelde</code></li>
                <li><code>rounded</code></li>
            </ul>
        </dd>
        <dt class="optional">min <span class="property-type">number</span></dt>
        <dd>Change the minimum value the gauge supports</dd>
        <dt class="optional">max <span class="property-type">number</span></dt>
        <dd>Change the maximum value the gauge supports</dd>
        <dt class="optional">prefix <span class="property-type">string</span></dt>
        <dd>Change the text rendered before the Gauge's value (only applicable to for 3/4 and Half gauges)</dd>
        <dt class="optional">suffix <span class="property-type">string</span></dt>
        <dd>Change the text rendered after the Gauge's value (only applicable to for 3/4 and Half gauges)</dd>
        <dt class="optional">units <span class="property-type">array</span></dt>
        <dd>Controls the "unit" display underneath the gauge's value for 3/4 and Half gauges (only applicable to for 3/4 and Half gauges)</dd>
        <dt class="optional">icon <span class="property-type">string</span></dt>
        <dd>Modify which icon is rendered within the gauge (must be a Material Design icon and only applicable to for 3/4 and Half gauges)</dd>
        <dt class="optional">class <span class="property-type">string</span></dt>
        <dd>Add a CSS class, or more, to the Button at runtime.</dd>
    </dl>
</script><|MERGE_RESOLUTION|>--- conflicted
+++ resolved
@@ -11,13 +11,9 @@
         <dt>Segments <span class="property-type">list</span></dt>
         <dd>Collection of objects that define the relevant color for a given value</dd>
         <dt>Label <span class="property-type">list</span></dt>
-<<<<<<< HEAD
         <dd>The label text shown above the gauge</dd>
-=======
-        <dd>The title text shown above the gauge</dd>
         <dt>Defaults <span class="property-type">list</span></dt>
         <dd>Reset to default min/max and segments based on the selected gauge type</dd>
->>>>>>> 4a4b185f
     </dl>
     <h3>Properties (Half &amp; 3/4 Gauges Only)</h3>
     <dl class="message-properties">
