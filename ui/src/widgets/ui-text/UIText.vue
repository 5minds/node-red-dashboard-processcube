--- conflicted
+++ resolved
@@ -23,16 +23,11 @@
     computed: {
         ...mapState('data', ['messages', 'properties']),
         value: function () {
-<<<<<<< HEAD
             const m = this.messages[this.id] || {}
             if (Object.prototype.hasOwnProperty.call(m, 'payload')) {
                 return m.payload
             }
             return ''
-            // return this.messages[this.id]?.payload || 'No Message Received'
-=======
-            return this.messages[this.id]?.payload || 'No Message Received'
->>>>>>> 4ec40bb2
         }
     }
 }
