--- conflicted
+++ resolved
@@ -194,13 +194,11 @@
             this.updateDynamicProperty('color', updates.color)
             this.updateDynamicProperty('colorTrack', updates.colorTrack)
             this.updateDynamicProperty('colorThumb', updates.colorThumb)
-<<<<<<< HEAD
         },
         onSync (msg) {
             if (typeof msg?.payload !== 'undefined') {
                 this.value = Number(msg.payload)
             }
-=======
             this.updateDynamicProperty('showTextField', updates.showTextField)
         },
         // Validate the text field input
@@ -213,7 +211,6 @@
         roundToStep (value) {
             const step = this.step || 1
             return Math.round(value / step) * step
->>>>>>> 9bac4c27
         }
     }
 }
