<template>
<<<<<<< HEAD
    <v-tooltip :text="tooltip" :disabled="!tooltip?.length" location="bottom">
        <!-- eslint-disable-next-line vue/no-template-shadow -->
        <template v-slot:activator="{ props }">
            <v-text-field
                v-if="type !== 'textarea'" v-model="value"
                v-bind="props"
                :disabled="!state.enabled" class="nrdb-ui-text-field"
                :label="label" :type="type" :rules="validation" variant="outlined" hide-details="auto" @update:model-value="onChange" @keyup.enter="onEnter" @blur="onBlur"
            />
            <v-textarea
                v-else
                v-bind="props"
                v-model="value" :disabled="!state.enabled" class="nrdb-ui-text-field"
                :label="label" variant="outlined" hide-details="auto" @update:model-value="onChange" @blur="send"
            />
        </template>
    </v-tooltip>
=======
    <v-text-field
        v-if="type !== 'textarea'" v-model="value" :disabled="!state.enabled" class="nrdb-ui-text-field"
        :label="label" :type="type" :rules="validation" :clearable="clearable" variant="outlined" hide-details="auto"
        :prepend-icon="prependIcon" :append-icon="appendIcon" :append-inner-icon="appendInnerIcon" :prepend-inner-icon="prependInnerIcon" @update:model-value="onChange"
        @keyup.enter="onEnter" @blur="onBlur" @click:clear="onClear"
    />
    <v-textarea
        v-else v-model="value" :disabled="!state.enabled" class="nrdb-ui-text-field" :label="label"
        :prepend-icon="prependIcon" :append-icon="appendIcon" :append-inner-icon="appendInnerIcon" :prepend-inner-icon="prependInnerIcon"
        :clearable="clearable" variant="outlined" hide-details="auto" @update:model-value="onChange" @blur="send"
        @click:clear="onClear"
    />
>>>>>>> f980b1c7
</template>

<script>

import { useDataTracker } from '../data-tracker.mjs' // eslint-disable-line import/order
import { mapState } from 'vuex' // eslint-disable-line import/order

export default {
    name: 'DBUIText',
    inject: ['$socket'],
    props: {
        id: { type: String, required: true },
        props: { type: Object, default: () => ({}) },
        state: { type: Object, default: () => ({}) }
    },
    setup (props) {
        useDataTracker(props.id)
    },
    data () {
        return {
            delayTimer: null
        }
    },
    computed: {
        ...mapState('data', ['messages']),
        label: function () {
            return this.props.label
        },
        type: function () {
            return this.props.mode || 'text'
        },
<<<<<<< HEAD
        tooltip: function () {
            return this.props.tooltip
=======
        clearable: function () {
            return this.props.clearable
        },
        prependIcon () {
            const icon = this.props?.icon
            if (!icon) {
                return undefined
            }
            const mdiIcon = this.makeMdiIcon(icon)
            return icon && this.props.iconPosition === 'left' && this.props.iconInnerPosition === 'outside' ? mdiIcon : undefined
        },
        appendIcon () {
            const icon = this.props?.icon
            if (!icon) {
                return undefined
            }
            const mdiIcon = this.makeMdiIcon(icon)
            return icon && this.props.iconPosition === 'right' && this.props.iconInnerPosition === 'outside' ? mdiIcon : undefined
        },
        prependInnerIcon () {
            const icon = this.props?.icon
            if (!icon) {
                return undefined
            }
            const mdiIcon = this.makeMdiIcon(icon)
            return icon && this.props.iconPosition === 'left' && this.props.iconInnerPosition === 'inside' ? mdiIcon : undefined
        },
        appendInnerIcon () {
            const icon = this.props?.icon
            if (!icon) {
                return undefined
            }
            const mdiIcon = this.makeMdiIcon(icon)
            return icon && this.props.iconPosition === 'right' && this.props.iconInnerPosition === 'inside' ? mdiIcon : undefined
>>>>>>> f980b1c7
        },
        value: {
            get () {
                return this.messages[this.id]?.payload
            },
            set (val) {
                if (this.value === val) {
                    return // no change
                }
                const msg = this.messages[this.id] || {}
                msg.payload = val
                this.messages[this.id] = msg
            }
        },
        validation: function () {
            if (this.type === 'email') {
                return [v => !v || /^[^\s@]+@[^\s@]+$/.test(v) || 'E-mail must be valid']
            } else {
                return []
            }
        }
    },
    methods: {
        send: function () {
            this.$socket.emit('widget-change', this.id, this.value)
        },
        onChange: function () {
            if (this.props.sendOnDelay) {
                // is send on delay enabled, if so, set a timeout to send the message
                if (this.delayTimer) {
                    // reset the timer to count from the latest change
                    clearTimeout(this.delayTimer)
                }
                this.delayTimer = setTimeout(this.send, this.props.delay)
            }
        },
        onBlur: function () {
            if (this.props.sendOnBlur) {
                // don't compare previous value, if user has clicked away they want it submitted
                this.send()
            }
        },
        onEnter: function () {
            if (this.props.sendOnEnter) {
                // don't compare previous value, if user has pressed <enter> they want it submitted
                this.send()
            }
        },
        onClear: function () {
            if (this.props.sendOnClear) {
                // don't compare previous value, if user has cleared the field they want it submitted
                this.send()
            }
        },
        makeMdiIcon (icon) {
            return 'mdi-' + icon.replace(/^mdi-/, '')
        }
    }
}
</script>

<style scoped></style><|MERGE_RESOLUTION|>--- conflicted
+++ resolved
@@ -1,5 +1,4 @@
 <template>
-<<<<<<< HEAD
     <v-tooltip :text="tooltip" :disabled="!tooltip?.length" location="bottom">
         <!-- eslint-disable-next-line vue/no-template-shadow -->
         <template v-slot:activator="{ props }">
@@ -7,30 +6,20 @@
                 v-if="type !== 'textarea'" v-model="value"
                 v-bind="props"
                 :disabled="!state.enabled" class="nrdb-ui-text-field"
-                :label="label" :type="type" :rules="validation" variant="outlined" hide-details="auto" @update:model-value="onChange" @keyup.enter="onEnter" @blur="onBlur"
+                :label="label" :type="type" :rules="validation" :clearable="clearable" variant="outlined" hide-details="auto"
+                :prepend-icon="prependIcon" :append-icon="appendIcon" :append-inner-icon="appendInnerIcon" :prepend-inner-icon="prependInnerIcon" @update:model-value="onChange"
+                @keyup.enter="onEnter" @blur="onBlur" @click:clear="onClear"
             />
             <v-textarea
                 v-else
                 v-bind="props"
                 v-model="value" :disabled="!state.enabled" class="nrdb-ui-text-field"
-                :label="label" variant="outlined" hide-details="auto" @update:model-value="onChange" @blur="send"
+                :label="label" :prepend-icon="prependIcon" :append-icon="appendIcon" :append-inner-icon="appendInnerIcon" :prepend-inner-icon="prependInnerIcon"
+                :clearable="clearable" variant="outlined" hide-details="auto" @update:model-value="onChange" @blur="send"
+                @click:clear="onClear"
             />
         </template>
     </v-tooltip>
-=======
-    <v-text-field
-        v-if="type !== 'textarea'" v-model="value" :disabled="!state.enabled" class="nrdb-ui-text-field"
-        :label="label" :type="type" :rules="validation" :clearable="clearable" variant="outlined" hide-details="auto"
-        :prepend-icon="prependIcon" :append-icon="appendIcon" :append-inner-icon="appendInnerIcon" :prepend-inner-icon="prependInnerIcon" @update:model-value="onChange"
-        @keyup.enter="onEnter" @blur="onBlur" @click:clear="onClear"
-    />
-    <v-textarea
-        v-else v-model="value" :disabled="!state.enabled" class="nrdb-ui-text-field" :label="label"
-        :prepend-icon="prependIcon" :append-icon="appendIcon" :append-inner-icon="appendInnerIcon" :prepend-inner-icon="prependInnerIcon"
-        :clearable="clearable" variant="outlined" hide-details="auto" @update:model-value="onChange" @blur="send"
-        @click:clear="onClear"
-    />
->>>>>>> f980b1c7
 </template>
 
 <script>
@@ -62,10 +51,9 @@
         type: function () {
             return this.props.mode || 'text'
         },
-<<<<<<< HEAD
         tooltip: function () {
             return this.props.tooltip
-=======
+        },
         clearable: function () {
             return this.props.clearable
         },
@@ -100,7 +88,6 @@
             }
             const mdiIcon = this.makeMdiIcon(icon)
             return icon && this.props.iconPosition === 'right' && this.props.iconInnerPosition === 'inside' ? mdiIcon : undefined
->>>>>>> f980b1c7
         },
         value: {
             get () {
