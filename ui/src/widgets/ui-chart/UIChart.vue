<template>
    <canvas ref="chart" :class="className" />
</template>

<script>
import { Chart } from 'chart.js/auto' // eslint-disable-line import/no-named-as-default, import/order, n/file-extension-in-import
import 'chartjs-adapter-luxon'

import { useDataTracker } from '../data-tracker.js' // eslint-disable-line import/order

import { shallowRef } from 'vue'
import { mapState } from 'vuex'

export default {
    name: 'DBUIChart',
    inject: ['$socket'],
    props: {
        id: { type: String, required: true },
        props: { type: Object, default: () => ({}) }
    },
    data () {
        return {
            chart: null
        }
    },
    computed: {
        ...mapState('data', ['messages'])
    },
    watch: {
        'props.label': function (value) {
            this.chart.options.plugins.title.text = value
            this.chart.update()
        },
        'props.chartType': function (value) {
            this.chart.config.type = value
            this.chart.update()
        },
        'props.xAxisType': function (value) {
            this.chart.options.scales.x.type = value
            this.chart.update()
        }
    },
    created () {
        // can't do this in setup as we have custom onInput function
        useDataTracker(this.id, this.onMsgInput, this.onLoad)
    },
    mounted () {
        // get a reference to the canvas element
        const el = this.$refs.chart

        // generate parsing options (https://www.chartjs.org/docs/latest/general/data-structures.html#object-using-custom-properties)
        // based on chart type and options provided from Node-RED
        const parsing = {}
        if (this.props.chartType === 'line' || this.props.chartType === 'scatter') {
            if (this.props.xAxisProperty) {
                parsing.xAxisKey = this.props.xAxisProperty
            }
        } else if (this.props.chartType === 'bar') {
            if (this.props.category && this.props.categoryType !== 'msg') {
                parsing.xAxisKey = this.props.category
            } else {
                parsing.xAxisKey = 'category'
            }
        }
        if (this.props.yAxisProperty) {
            parsing.yAxisKey = this.props.yAxisProperty
        }

        // create our ChartJS object
        const chart = new Chart(el, {
            type: this.props.chartType,
            data: {
                labels: [],
                datasets: []
            },
            options: {
                animation: false,
                maintainAspectRatio: false,
                borderJoinStyle: 'round',
                scales: {
                    x: {
                        type: this.props.xAxisType || 'linear',
                        time: {
                            displayFormats: {
                                millisecond: 'HH:mm:ss'
                            }
                        }
                    },
                    y: {
                        beginAtZero: true
                    }
                },
                plugins: {
                    title: {
                        display: true,
                        text: this.props.label
                    },
                    legend: {
                        display: this.props.showLegend
                    }
                },
                parsing
            }
        })

        // don't want chart to be reactive, so we can use shallowRef
        this.chart = shallowRef(chart)
    },
    methods: {
<<<<<<< HEAD
        getLabel (value, category) {
            if (this.props.categoryType !== 'property') {
                return category
            }
            // get nested property value
            if (category) {
                const props = category.split('.')
                props.forEach((prop) => {
                    if (value) {
                        value = value[prop]
                    }
                })
            }
            return value
=======
        onLoad (history) {
            // we have received a history of data points
            // we need to add them to the chart - fortunately,
            // it's just the same process as receiving a new msg
            this.onMsgInput(history)
>>>>>>> 97e6ce6d
        },
        onMsgInput (msg) {
            if (Array.isArray(msg.payload) && !msg.payload.length) {
                // clear the chart if msg.payload = [] is received
                this.clear()
            } else {
                // update the chart
                this.add(msg)
            }
        },
        clear () {
            this.chart.data.labels = []
            this.chart.data.datasets = []
            this.chart.update()
        },
        add (msg) {
            const payload = msg.payload
            // determine what type of msg we have
            if (Array.isArray(msg) && msg.length > 0) {
                // we have received an array of messages (loading from stored history)
                msg.forEach((m) => {
                    const p = m.payload
                    const d = m._datapoint // server-side we compute a chart friendly format
                    const label = this.getLabel(p, d.category)
                    this.addPoint(p, d, label)
                })
            } else if (Array.isArray(payload) && msg.payload.length > 0) {
                // we have received a message with an array of data points
                // and should append each of them
                payload.forEach((p, i) => {
                    const d = msg._datapoint ? msg._datapoint[i] : null // server-side we compute a chart friendly format where required
                    const label = this.getLabel(p, d?.category)
                    this.addPoint(p, d, label)
                })
            } else if (payload !== null && payload !== undefined) {
                // we have a single payload value and should append it to the chart
                const d = msg._datapoint // server-side we compute a chart friendly format
                const label = this.getLabel(payload, d.category)
                this.addPoint(msg.payload, d, label)
            } else {
                // no payload
                console.log('have no payload')
            }
            if (this.props.chartType === 'line' || this.props.chartType === 'scatter') {
                this.limitDataSize()
            }
            this.chart.update()
        },
        addPoint (payload, datapoint, label) {
            const d = {
                ...datapoint,
                ...payload
            }
            if (this.props.chartType === 'line' || this.props.chartType === 'scatter') {
                this.addToLine(d, label)
            } else if (this.props.chartType === 'bar') {
                this.addToBar(d, label)
            }

            // TODO: Handle storage of restricted data size, need to manage in store, so pass props through?

            // APPEND our latest data point to the store
            this.$store.commit('data/append', {
                widgetId: this.id,
                msg: {
                    payload,
                    _datapoint: datapoint,
                    topic: label
                }
            })
        },
        /**
         * Function to handle adding a datapoint (generated NR-side) to Line Charts
         * @param {*} datapoint
         */
        addToLine (datapoint, label) {
            // consider msg.topic (label) as the label for the series
            const datalabels = [...new Set(this.chart.data.datasets?.map((set) => {
                return set.label
            }))]
            const index = datalabels?.indexOf(label)
            // the chart is empty, we're adding a new series
            if (index === -1) {
                this.chart.data.datasets.push({
                    borderColor: this.props.colors[datalabels.length],
                    label,
                    data: [datapoint]
                })
            } else {
                // we're adding a new datapoint to an existing series
                this.chart.data.datasets[index].data.push(datapoint)
            }
        },
        /**
         * Function to handle adding a data point to Bar Charts
         * @param {*} payload
         * @param {*} label
         */
        addToBar (payload, label) {
            label = label || ''
            // construct our datapoint
            if (typeof payload === 'number') {
                // is this series already a label in the chart?
                if (this.chart.data.labels.includes(label)) {
                    // yes, so we need to find the index of this label
                    const index = this.chart.data.labels.indexOf(label)
                    // and update the data at this index
                    this.chart.data.datasets[0].data[index] = payload
                } else {
                    // no, so we need to add new label and data point
                    if (!this.chart.data.datasets.length) {
                        this.chart.data.datasets.push({
                            data: [],
                            backgroundColor: this.props.colors,
                            borderColor: this.props.colors
                        })
                    }
                    this.chart.data.datasets[0].data.push(payload)
                    this.chart.data.labels.push(label)
                }
            } else if (typeof payload === 'object') {
                if (this.chart.data.labels.includes(label)) {
                    // yes, so we need to find the index of this label
                    const index = this.chart.data.labels.indexOf(label)
                    // and update the data at this index
                    this.chart.data.datasets[0].data[index] = payload
                } else {
                    if (!this.chart.data.datasets.length) {
                        this.chart.data.datasets.push({
                            data: [],
                            backgroundColor: this.props.colors,
                            borderColor: this.props.colors
                        })
                    }
                    // ChartJS supports objects for Bar Charts, as long as we have xAxisKey and yAxisKey set
                    this.chart.data.datasets[0].data.push(payload)
                    this.chart.data.labels.push(label)
                }
            } else {
                // only support numbers for now
                console.log('Unsupported payload type for Bar Chart:', typeof payload)
            }
        },
        limitDataSize () {
            let cutoff = null
            let points = null
            if (this.props.xAxisType === 'time' && this.props.removeOlder && this.props.removeOlderUnit) {
                const removeOlder = parseFloat(this.props.removeOlder)
                const removeOlderUnit = parseFloat(this.props.removeOlderUnit)
                const ago = (removeOlder * removeOlderUnit) * 1000 // milliseconds ago
                cutoff = (new Date()).getTime() - ago
            }

            if (this.props.removeOlderPoints) {
                // remove older points
                points = parseInt(this.props.removeOlderPoints)
            }

            // apply data limitations to the chart
            if (points && this.chart.data.datasets.length > 0) {
                for (let i = 0; i < this.chart.data.datasets.length; i++) {
                    const length = this.chart.data.datasets[i].data.length
                    this.chart.data.datasets[i].data = this.chart.data.datasets[i].data.filter((d, i) => {
                        if (cutoff && d.x < cutoff) {
                            return false
                        } else if (i < length - points) {
                            return false
                        }
                        return true
                    })
                }
            }

            // apply data limtations to the vuex store
            this.$store.commit('data/restrict', {
                widgetId: this.id,
                min: cutoff,
                points
            })
        }
    }
}
</script>

<style scoped>
</style><|MERGE_RESOLUTION|>--- conflicted
+++ resolved
@@ -107,7 +107,6 @@
         this.chart = shallowRef(chart)
     },
     methods: {
-<<<<<<< HEAD
         getLabel (value, category) {
             if (this.props.categoryType !== 'property') {
                 return category
@@ -122,13 +121,12 @@
                 })
             }
             return value
-=======
+        }.
         onLoad (history) {
             // we have received a history of data points
             // we need to add them to the chart - fortunately,
             // it's just the same process as receiving a new msg
             this.onMsgInput(history)
->>>>>>> 97e6ce6d
         },
         onMsgInput (msg) {
             if (Array.isArray(msg.payload) && !msg.payload.length) {
