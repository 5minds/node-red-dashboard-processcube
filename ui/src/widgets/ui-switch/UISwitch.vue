--- conflicted
+++ resolved
@@ -99,7 +99,6 @@
             }
         },
         onLoad (msg) {
-<<<<<<< HEAD
             if (msg) {
                 // update vuex store to reflect server-state
                 this.$store.commit('data/bind', {
@@ -110,16 +109,6 @@
                 if (msg.payload !== undefined) {
                     this.selection = msg.payload
                 }
-=======
-            // update vuex store to reflect server-state
-            this.$store.commit('data/bind', {
-                widgetId: this.id,
-                msg
-            })
-            // make sure we've got the relevant option selected on load of the page
-            if (msg?.payload !== undefined) {
-                this.selection = msg.payload
->>>>>>> 27866e4f
             }
         },
         toggle () {
