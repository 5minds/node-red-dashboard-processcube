<script type="text/javascript">
    RED.nodes.registerType('ui-page', {
        category: 'config',
        defaults: {
            name: {
                value: 'Page Name',
                required: true
            },
            ui: {
                type: 'ui-base',
                value: '',
                required: true
            },
            path: {
                value: '/',
                required: false
            },
            layout: {
                value: '',
                required: true
            },
            theme: {
                type: 'ui-theme',
                value: 'default',
                required: true
            },
<<<<<<< HEAD
            className: { value: '' }
=======
            order: {
                value: -1
            }
>>>>>>> 581df814
        },
        oneditprepare: function () {
            $('#node-config-input-layout').typedInput({
                type: 'layout',
                types: [{
                    value: 'layout',
                    options: [
                        { value: 'grid', label: 'Grid' },
                        { value: 'flex', label: 'Flex' },
                        { value: 'notebook', label: 'Notebook' }
                    ]
                }],
                typeField: '#node-input-layoutType'
            })
        },
        label: function () {
            const baseNode = RED.nodes.node(this.ui)
            const base = baseNode ? baseNode.path : '/'
            const path = this.path || ''
            return `${this.name} [${base}${path}]` || 'UI Page'
        }
    })
</script>

<script type="text/html" data-template-name="ui-page">
    <div class="form-row">
        <label for="node-config-input-name"><i class="fa fa-bookmark"></i> Name</label>
        <input type="text" id="node-config-input-name">
    </div>
    <div class="form-row">
        <label for="node-config-input-ui"><i class="fa fa-bookmark"></i> UI</label>
        <input type="text" id="node-config-input-ui">
    </div>
    <div class="form-row">
        <label for="node-config-input-path"><i class="fa fa-bookmark"></i> Path</label>
        <input type="text" id="node-config-input-path">
    </div>
    <div class="form-row">
        <label for="node-config-input-theme"><i class="fa fa-bookmark"></i> Theme</label>
        <input type="text" id="node-config-input-theme">
    </div>
    <div class="form-row">
        <label for="node-config-input-layout"><i class="fa fa-bookmark"></i> Layout</label>
        <input type="text" id="node-config-input-layout">
        <input type="hidden" id="node-config-input-layoutType">
    </div>
<<<<<<< HEAD
    <div class="form-row" id="text-row-class">
        <label for="node-input-className"><i class="fa fa-code"></i> Class</label>
        <input type="text" id="node-input-className" placeholder="Optional CSS class name(s) for page"/>
=======
    <div class="form-row">
        <button onclick="RED.sidebar.show('dashboard-2.0')" class="editor-button editor-button-small">Open Dashboard 2.0 Sidebar</button>
>>>>>>> 581df814
    </div>
</script><|MERGE_RESOLUTION|>--- conflicted
+++ resolved
@@ -24,13 +24,10 @@
                 value: 'default',
                 required: true
             },
-<<<<<<< HEAD
-            className: { value: '' }
-=======
             order: {
                 value: -1
-            }
->>>>>>> 581df814
+            },
+            className: { value: '' }
         },
         oneditprepare: function () {
             $('#node-config-input-layout').typedInput({
@@ -77,13 +74,11 @@
         <input type="text" id="node-config-input-layout">
         <input type="hidden" id="node-config-input-layoutType">
     </div>
-<<<<<<< HEAD
     <div class="form-row" id="text-row-class">
         <label for="node-input-className"><i class="fa fa-code"></i> Class</label>
         <input type="text" id="node-input-className" placeholder="Optional CSS class name(s) for page"/>
-=======
+    </div>
     <div class="form-row">
         <button onclick="RED.sidebar.show('dashboard-2.0')" class="editor-button editor-button-small">Open Dashboard 2.0 Sidebar</button>
->>>>>>> 581df814
     </div>
 </script>