--- conflicted
+++ resolved
@@ -9,14 +9,9 @@
             page: { type: 'ui-page', required: true },
             width: { value: 6 },
             height: { value: 1 },
-<<<<<<< HEAD
-            order: { value: 0 },
+            order: { value: -1 },
             disp: { value: true }, // show title on group card
             className: { value: '' }
-=======
-            order: { value: -1 },
-            disp: { value: true } // show title on group card
->>>>>>> 581df814
         },
         label: function () {
             const page = RED.nodes.node(this.page)?.name || ''
@@ -54,6 +49,10 @@
         <label for="node-input-className"><i class="fa fa-code"></i> Class</label>
         <input type="text" id="node-input-className" placeholder="Optional CSS class name(s) for group"/>
     </div>
+    <div class="form-row" id="text-row-class">
+        <label for="node-input-className"><i class="fa fa-code"></i> Class</label>
+        <input type="text" id="node-input-className" placeholder="Optional CSS class name(s) for group"/>
+    </div>
     <div class="form-row">
         <button onclick="RED.sidebar.show('dashboard-2.0')" class="editor-button editor-button-small">Open Dashboard 2.0 Sidebar</button>
     </div>
