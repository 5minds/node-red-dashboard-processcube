--- conflicted
+++ resolved
@@ -155,20 +155,6 @@
                     types: [{
                         value: 'circle',
                         options: [
-<<<<<<< HEAD
-                            { value: 'circle', label: 'Circle' },
-                            { value: 'cross', label: 'Cross' },
-                            { value: 'crossRot', label: 'Cross Rotated' },
-                            { value: 'crossRot', label: 'Cross Rotated' },
-                            { value: 'dash', label: 'Dash' },
-                            { value: 'line', label: 'Line' },
-                            { value: 'rect', label: 'Rectangle' },
-                            { value: 'rectRounded', label: 'Rounded Rectangle' },
-                            { value: 'rectRot', label: 'Rotated Rectangle' },
-                            { value: 'star', label: 'Star' },
-                            { value: 'triangle', label: 'Triangle' },
-                            { value: 'false', label: 'None' }
-=======
                             { value: 'circle', label: RED._('@flowfuse/node-red-dashboard/ui-chart:ui-chart.label.circle') },
                             { value: 'cross', label: RED._('@flowfuse/node-red-dashboard/ui-chart:ui-chart.label.cross') },
                             { value: 'crossRot', label: RED._('@flowfuse/node-red-dashboard/ui-chart:ui-chart.label.crossRotated') },
@@ -179,8 +165,7 @@
                             { value: 'rectRot', label: RED._('@flowfuse/node-red-dashboard/ui-chart:ui-chart.label.rotatedRectangle') },
                             { value: 'star', label: RED._('@flowfuse/node-red-dashboard/ui-chart:ui-chart.label.star') },
                             { value: 'triangle', label: RED._('@flowfuse/node-red-dashboard/ui-chart:ui-chart.label.triangle') },
-                            { value: false, label: RED._('@flowfuse/node-red-dashboard/ui-chart:ui-chart.label.none') }
->>>>>>> 4e592801
+                            { value: 'false', label: RED._('@flowfuse/node-red-dashboard/ui-chart:ui-chart.label.none') }
                         ]
                     }]
                 })
