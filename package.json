{
    "name": "@flowfuse/node-red-dashboard",
    "version": "1.7.0",
    "description": "Dashboard 2.0 - A collection of Node-RED nodes that provide functionality to build your own UI applications (inc. forms, buttons, charts).",
    "keywords": [
        "node-red"
    ],
    "homepage": "https://dashboard.flowfuse.com",
    "repository": {
        "type": "git",
        "url": "https://github.com/FlowFuse/node-red-dashboard.git"
    },
    "license": "Apache-2.0",
    "author": {
        "name": "Joe Pavitt",
        "url": "https://github.com/joepavitt"
    },
    "contributors": [
        {
            "name": "Pez Cuckow",
            "url": "https://github.com/pezmc"
        },
        {
            "name": "FlowFuse",
            "url": "https://flowfuse.com"
        }
    ],
    "files": [
        "dist/*",
        "nodes/*"
    ],
    "scripts": {
        "build": "vite build",
        "build:dev": "NODE_ENV=development npm run build",
        "cy:open": "cypress open",
        "cy:run": "cypress run",
        "cy:server": "node-red -u ./cypress/fixtures/user-dir/ -p 1881",
        "dev": "NODE_ENV=development vite build --watch",
        "dev:prod": "vite build --watch",
        "docs:build": "vitepress build docs",
        "docs:dev": "vitepress dev docs",
        "generate-pwa-assets": "pwa-assets-generator",
        "lint": "npm run lint:js && npm run lint:package",
        "lint:fix": "npm run lint:js:fix && npm run lint:package:fix",
        "lint:js": "eslint --ext .js,.vue,.cjs,.mjs .",
        "lint:js:fix": "yarn lint:js --fix",
        "lint:package": "sort-package-json --check 'package.json'",
        "lint:package:fix": "sort-package-json 'package.json'",
        "test": "mocha \"test/**/*.spec.js\"",
        "test:debug": "mocha --inspect=9226 \"test/**/*.spec.js\"",
        "watch": "npm-run-all --parallel watch:dashboard watch:node-red",
        "watch:dashboard": "npm run dev",
        "watch:node-red": "cd ~/.node-red && npx nodemon --watch $(realpath ./node_modules/@flowfuse/node-red-dashboard/nodes) --ext '*' --exec node-red"
    },
    "dependencies": {
        "acorn": "^8.11.2",
        "chartjs-adapter-luxon": "^1.3.1",
        "core-js": "^3.32.0",
        "d3": "^7.8.5",
        "escodegen": "^2.1.0",
        "express": "^4.18.2",
        "socket.io": "^4.7.1",
        "vue": "^3.4.5"
    },
    "devDependencies": {
        "@mdi/font": "^7.4.47",
        "@unhead/vue": "^1.7.4",
        "@vite-pwa/assets-generator": "^0.2.4",
        "@vitejs/plugin-vue": "^4.5.0",
        "chart.js": "^4.4.0",
        "cypress": "^13.6.2",
        "dompurify": "^3.0.5",
        "eslint": "^8.53.0",
        "eslint-config-standard": "^17.1.0",
        "eslint-plugin-cypress": "^2.15.1",
        "eslint-plugin-html": "^7.1.0",
        "eslint-plugin-import": "^2.29.0",
        "eslint-plugin-n": "^16.3.1",
        "eslint-plugin-no-only-tests": "^3.1.0",
        "eslint-plugin-promise": "^6.1.1",
        "eslint-plugin-vue": "^9.18.1",
        "eslint-plugin-vuetify": "^2.1.0",
        "glob": "^10.3.4",
        "highlight.js": "^11.8.0",
        "luxon": "^3.4.3",
        "marked": "^4.3.0",
        "marked-highlight": "^2.0.6",
        "medium-zoom": "^1.0.8",
        "mermaid": "^10.4.0",
        "mocha": "^10.2.0",
        "node-red": "^3.1.0",
        "node-red-node-test-helper": "^0.3.3",
        "npm-run-all": "^4.1.5",
        "should": "^13.2.3",
        "should-sinon": "^0.0.6",
        "sinon": "^15.2.0",
        "socket.io-client": "^4.7.2",
        "sort-package-json": "^2.6.0",
        "vite": "^5.0.0",
<<<<<<< HEAD
        "vite-plugin-pwa": "^0.19.7",
        "vitepress": "^1.0.0-rc.40",
=======
        "vitepress": "^1.0.2",
>>>>>>> df571e61
        "vue-router": "^4.2.4",
        "vuetify": "^3.4.10",
        "vuex": "^4.1.0"
    },
    "engines": {
        "node": ">=14"
    },
    "node-red": {
        "version": ">=3.0.0",
        "nodes": {
            "ui-base": "nodes/config/ui_base.js",
            "ui-page": "nodes/config/ui_page.js",
            "ui-group": "nodes/config/ui_group.js",
            "ui-theme": "nodes/config/ui_theme.js",
            "ui-form": "nodes/widgets/ui_form.js",
            "ui-text-input": "nodes/widgets/ui_text_input.js",
            "ui-button": "nodes/widgets/ui_button.js",
            "ui-button-group": "nodes/widgets/ui_button_group.js",
            "ui-dropdown": "nodes/widgets/ui_dropdown.js",
            "ui-radio-group": "nodes/widgets/ui_radio_group.js",
            "ui-slider": "nodes/widgets/ui_slider.js",
            "ui-switch": "nodes/widgets/ui_switch.js",
            "ui-text": "nodes/widgets/ui_text.js",
            "ui-table": "nodes/widgets/ui_table.js",
            "ui-chart": "nodes/widgets/ui_chart.js",
            "ui-gauge": "nodes/widgets/ui_gauge.js",
            "ui-notification": "nodes/widgets/ui_notification.js",
            "ui-markdown": "nodes/widgets/ui_markdown.js",
            "ui-template": "nodes/widgets/ui_template.js",
            "ui-event": "nodes/widgets/ui_event.js",
            "ui-control": "nodes/widgets/ui_control.js"
        }
    },
    "overrides": {
        "node-red-node-test-helper": {
            "semver": "^7.5.4"
        }
    }
}<|MERGE_RESOLUTION|>--- conflicted
+++ resolved
@@ -97,12 +97,7 @@
         "socket.io-client": "^4.7.2",
         "sort-package-json": "^2.6.0",
         "vite": "^5.0.0",
-<<<<<<< HEAD
-        "vite-plugin-pwa": "^0.19.7",
-        "vitepress": "^1.0.0-rc.40",
-=======
         "vitepress": "^1.0.2",
->>>>>>> df571e61
         "vue-router": "^4.2.4",
         "vuetify": "^3.4.10",
         "vuex": "^4.1.0"
