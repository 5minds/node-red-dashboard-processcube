<!-- Error in plugin, @end is supported from Vuetify 3.2.0 -->
<!-- eslint-disable vuetify/no-deprecated-events -->
<template>
    <v-slider
        v-model="value" :disabled="!state.enabled" :label="label" hide-details="auto"
<<<<<<< HEAD
        :class="className" :thumb-label="thumbLabel"
        :append-icon="iconAppend" :prepend-icon="iconPrepend"
        :min="min"
=======
        :class="className" :style="`--nrdb-slider-track-color:${colorTrack};--nrdb-slider-tick-scaleY:${tickScaleY};--nrdb-slider-tick-scaleX:${tickScaleX};`" :thumb-label="thumbLabel"
        :min="min" :direction="direction"
        :tick-size="4" :track-size="4"
>>>>>>> 07f2d2b5
        :color="color" :track-color="colorTrack" :thumb-color="colorThumb"
        :max="max" :step="props.step || 1"
        @click:prepend="clickPrepend" @click:append="clickAppend"
        @update:model-value="onChange" @end="onBlur"
    />
</template>

<script>
import { useDataTracker } from '../data-tracker.mjs' // eslint-disable-line import/order
import { mapState } from 'vuex' // eslint-disable-line import/order

export default {
    name: 'DBUISlider',
    inject: ['$socket'],
    props: {
        id: { type: String, required: true },
        props: { type: Object, default: () => ({}) },
        state: { type: Object, default: () => ({}) }
    },
    data () {
        return {
            value: null,
            dynamic: {
                label: null,
                step: null,
                thumbLabel: null,
                showTicks: null,
                min: null,
                max: null,
                iconAppend: null,
                iconPrepend: null,
                iconClick: null,
                color: null,
                colorTrack: null,
                colorThumb: null
            }
        }
    },
    computed: {
        ...mapState('data', ['messages']),
        storeValue: function () {
            return this.messages[this.id]?.payload
        },
        direction: function () {
            return this.props.height > this.props.width ? 'vertical' : 'horizontal'
        },
        tickScaleX: function () {
            return this.props.height > this.props.width ? 3 : 0.5
        },
        tickScaleY: function () {
            return this.props.height > this.props.width ? 0.5 : 3
        },
        label: function () {
            return this.dynamic.label !== null ? this.dynamic.label : this.props.label
        },
        thumbLabel: function () {
            return this.dynamic.thumbLabel !== null ? this.dynamic.thumbLabel : this.props.thumbLabel
        },
        showTicks: function () {
            return this.dynamic.showTicks !== null ? this.dynamic.showTicks : this.props.showTicks
        },
        min: function () {
            return this.dynamic.min !== null ? this.dynamic.min : this.props.min
        },
        step: function () {
            return this.dynamic.step !== null ? this.dynamic.step : this.props.step
        },
        max: function () {
            return this.dynamic.max !== null ? this.dynamic.max : this.props.max
        },
        iconPrepend: function () {
            return this.dynamic.iconPrepend !== null ? this.dynamic.iconPrepend : this.props.iconPrepend
        },
        iconAppend: function () {
            return this.dynamic.iconAppend !== null ? this.dynamic.iconAppend : this.props.iconAppend
        },
        iconClick: function () {
            return this.dynamic.iconClick !== null ? this.dynamic.iconClick : this.props.iconClick
        },
        color: function () {
            return this.dynamic.color !== null ? this.dynamic.color : this.props.color
        },
        colorTrack: function () {
            return this.dynamic.colorTrack !== null ? this.dynamic.colorTrack : this.props.colorTrack
        },
        colorThumb: function () {
            return this.dynamic.colorThumb !== null ? this.dynamic.colorThumb : this.props.colorThumb
        }
    },
    watch: {
        storeValue: function (val, oldVal) {
            if (this.value === val) {
                return // no change
            }
            if (typeof val !== 'undefined') {
                this.value = val
            }
        }
    },
    created () {
        useDataTracker(this.id, null, this.onLoad, this.onDynamicProperties)
    },
    mounted () {
        this.value = this.messages[this.id]?.payload
    },
    methods: {
        onChange () {
            if (!this.props.outs || this.props.outs === 'all') {
                this.send()
            }
        },
        onBlur () {
            if (this.props.outs === 'end') {
                this.send()
            }
        },
        send () {
            this.value = Number(this.value)
            const msg = this.messages[this.id] || {}
            msg.payload = this.value
            this.$store.commit('data/bind', msg)
            this.$socket.emit('widget-change', this.id, this.value)
        },
        onDynamicProperties (msg) {
            const updates = msg.ui_update
            if (!updates) {
                return
            }
            if (typeof updates.label !== 'undefined') {
                this.dynamic.label = updates.label
            }
            if (typeof updates.thumbLabel !== 'undefined') {
                this.dynamic.thumbLabel = updates.thumbLabel
            }
            if (typeof updates.showTicks !== 'undefined') {
                this.dynamic.showTicks = updates.showTicks
            }
            if (typeof updates.min !== 'undefined') {
                this.dynamic.min = updates.min
            }
            if (typeof updates.max !== 'undefined') {
                this.dynamic.max = updates.max
            }
            if (typeof updates.step !== 'undefined') {
                this.dynamic.step = updates.step
            }
            if (typeof updates.iconAppend !== 'undefined') {
                this.dynamic.iconAppend = updates.iconAppend
            }
            if (typeof updates.iconPrepend !== 'undefined') {
                this.dynamic.iconPrepend = updates.iconPrepend
            }
            if (typeof updates.iconClick !== 'undefined') {
                this.dynamic.iconClick = updates.iconClick
            }
        },
        clickAppend () {
            if (!this.iconClick) return

            // Add step to slider
            this.value = (this.value || 0) + (parseInt(this.props.step) || 1)
            console.log(this.value)
            // Prevent to overflow max value
            this.value = Math.min(this.value, this.max)
            this.send()
        },
        clickPrepend () {
            if (!this.iconClick) return

            // Add step to slider
            this.value = (this.value || 0) - (parseInt(this.props.step) || 1)
            // Prevent to overflow min value
            this.value = Math.max(this.value, this.min)
            this.send()
        }
    }
}
</script>

<style scoped>
</style><|MERGE_RESOLUTION|>--- conflicted
+++ resolved
@@ -3,15 +3,11 @@
 <template>
     <v-slider
         v-model="value" :disabled="!state.enabled" :label="label" hide-details="auto"
-<<<<<<< HEAD
-        :class="className" :thumb-label="thumbLabel"
+        :class="className" :style="`--nrdb-slider-track-color:${colorTrack};--nrdb-slider-tick-scaleY:${tickScaleY};--nrdb-slider-tick-scaleX:${tickScaleX};`"
+        :thumb-label="thumbLabel"
         :append-icon="iconAppend" :prepend-icon="iconPrepend"
-        :min="min"
-=======
-        :class="className" :style="`--nrdb-slider-track-color:${colorTrack};--nrdb-slider-tick-scaleY:${tickScaleY};--nrdb-slider-tick-scaleX:${tickScaleX};`" :thumb-label="thumbLabel"
         :min="min" :direction="direction"
         :tick-size="4" :track-size="4"
->>>>>>> 07f2d2b5
         :color="color" :track-color="colorTrack" :thumb-color="colorThumb"
         :max="max" :step="props.step || 1"
         @click:prepend="clickPrepend" @click:append="clickAppend"
