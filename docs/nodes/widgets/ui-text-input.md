--- conflicted
+++ resolved
@@ -2,17 +2,12 @@
 description: Incorporate ui-text-input in Node-RED Dashboard 2.0 for customizable, user-driven data entry and feedback.
 props:
     Group: Defines which group of the UI Dashboard this widget will render in.
-<<<<<<< HEAD
     Size: Controls the width of the text input field with respect to the parent group. Maximum value is the width of the group.
-    Label: The text shown within the text input field.
-    Tooltip: The text shown when hovering over the text input field.
-=======
-    Size: Controls the width of the Text Input with respect to the parent group. Maximum value is the width of the group.
     Icon: Renders a Material Design icon within the Text Input. There is no need to include the "mdi-" prefix.
     Icon Position: If "Icon" is defined, this property controls which side of the "Label" the icon will render on.
     Icon Inner Position: If "Icon" is defined, this property controls if icon is render inside or outside the text input box
-    Label: The text shown as title of the component.
->>>>>>> f980b1c7
+    Label: The text shown within the text input field.
+    Tooltip: The text shown when hovering over the text input field.
     Mode: The type of HTML input to display. Options - text | password | email | number | tel | color | date | time | week | month | datetime-local
     Passthrough: If this node receives a msg in Node-RED, should it be passed through to the output as if a new value was inserted to the input?
     Send On "Delay": If true, then a msg will be emitted will be sent after the delay specified in "Delay (ms)".
@@ -44,10 +39,5 @@
 
 ## Example
 
-<<<<<<< HEAD
-![Example of a Button](/images/node-examples/ui-text-input.png "Example of a text input field"){data-zoomable}
-*Example of a rendered text input field in a Dashboard.*
-=======
 ![Example of Text Inputs Types](/images/node-examples/ui-text-input.png "Example of Text Inputs Types"){data-zoomable}
-*Example of severall Text Inputs Types rendered in a Dashboard.*
->>>>>>> f980b1c7
+*Example of severall Text Inputs Types rendered in a Dashboard.*