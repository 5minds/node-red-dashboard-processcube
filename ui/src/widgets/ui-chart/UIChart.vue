--- conflicted
+++ resolved
@@ -117,7 +117,6 @@
             yOptions.max = parseFloat(this.props.ymax)
         }
 
-<<<<<<< HEAD
         const scales = {}
         if (this.props.xAxisType !== 'radial') {
             scales.x = {
@@ -142,13 +141,12 @@
                 stacked
             }
             scales.y = yOptions
-=======
+        }
         // Do we show the legend?
         let showLegend = this.props.showLegend
         if (this.props.categoryType === 'none') {
             // no category, so no legend
             showLegend = false
->>>>>>> 3463d547
         }
 
         // create our ChartJS object
@@ -344,51 +342,36 @@
 
             const sIndex = sLabels?.indexOf(label)
 
-            let colorBy = 'series'
-            if (this.props.xAxisType === 'radial') {
-                colorBy = 'x'
-            }
-
             // the chart is empty, we're adding a new series
             if (sIndex === -1) {
-                // if we have no series, then can color each bar/x a different value
-                const colorByIndex = this.props.categoryType === 'none' && this.props.chartType === 'bar'
+                // if we have no series, then can color each bar/x a different value, or if it's a radial chart
+                const colorByIndex = (this.props.categoryType === 'none' && this.props.chartType === 'bar') || this.props.xAxisType === 'radial'
                 const radius = this.props.pointRadius ? this.props.pointRadius : 4
-<<<<<<< HEAD
-                const d = {
-                    backgroundColor: colorBy === 'x' ? this.props.colors : this.props.colors[sLabels.length],
-=======
+
                 // ensure we have a datapoint for the relevant series
                 const data = Array(sLabels.length + 1).fill({})
                 // define the data point for this series
                 data[sLabels.length] = datapoint
                 // add the new dataset to the chart
-                this.chart.data.datasets.push({
-                    borderColor: colorByIndex ? this.props.colors : this.props.colors[sLabels.length],
+                const d = {
                     backgroundColor: colorByIndex ? this.props.colors : this.props.colors[sLabels.length],
->>>>>>> 3463d547
                     pointStyle: this.props.pointShape === 'false' ? false : this.props.pointShape || 'circle',
                     pointRadius: radius,
                     pointHoverRadius: radius * 1.25,
                     label,
-<<<<<<< HEAD
-                    data: [datapoint]
-                }
-
-                if (colorBy !== 'x') {
+                    data
+                }
+
+                if (!colorByIndex) {
                     d.borderColor = this.props.colors[sLabels.length]
                 }
 
                 this.chart.data.datasets.push(d)
-=======
-                    data
-                })
->>>>>>> 3463d547
             } else {
                 // we're adding a new datapoint to an existing series
                 // have we seen this x-value before?
                 const xIndex = xLabels.indexOf(datapoint.x)
-                if (xIndex >= 0 && this.props.xAxisType === 'category') {
+                if (xIndex >= 0 && (this.props.xAxisType === 'category' || this.props.xAxisType === 'radial')) {
                     // yes, so we need to update the data at this index
                     this.chart.data.datasets[sIndex].data[xIndex] = datapoint
                 } else {
