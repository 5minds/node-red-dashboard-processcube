<script type="text/javascript">
    (function () {
        function hasProperty (obj, prop) {
            return Object.prototype.hasOwnProperty.call(obj, prop)
        }
        RED.nodes.registerType('ui-button', {
            category: RED._('@flowfuse/node-red-dashboard/ui-base:ui-base.label.category'),
            color: RED._('@flowfuse/node-red-dashboard/ui-base:ui-base.colors.light'),
            defaults: {
                group: { type: 'ui-group', required: true },
                name: { value: '' },
                label: { value: RED._('@flowfuse/node-red-dashboard/ui-button:ui-button.label.button') },
                order: { value: 0 },
                width: {
                    value: 0,
                    validate: function (v) {
                        const width = v || 0
                        const currentGroup = $('#node-input-group').val() || this.group
                        const groupNode = RED.nodes.node(currentGroup)
                        const valid = !groupNode || +width <= +groupNode.width
                        $('#node-input-size').toggleClass('input-error', !valid)
                        return valid
                    }
                },
                height: { value: 0 },
                emulateClick: { value: false },
                tooltip: { value: '' },
                color: { value: '' },
                bgcolor: { value: '' },
                className: { value: '' },
                icon: { value: '' },
                iconPosition: { value: 'left' },
                payload: { value: '', validate: (hasProperty(RED.validators, 'typedInput') ? RED.validators.typedInput('payloadType') : function (v) { return true }) },
                payloadType: { value: 'str' },
                topic: { value: 'topic', validate: (hasProperty(RED.validators, 'typedInput') ? RED.validators.typedInput('topicType') : function (v) { return true }) },
                topicType: { value: 'msg' },
                buttonColor: { value: '' },
                textColor: { value: '' },
                iconColor: { value: '' },
                
                // pointerup/down event support
                enablePointerdown: { value: false },
                pointerdownPayload: { value: '', validate: (hasProperty(RED.validators, 'typedInput') ? RED.validators.typedInput('pointerdownPayloadType') : function (v) { return true }) },
                pointerdownPayloadType: { value: 'str' },
                enablePointerup: { value: false },
                pointerupPayload: { value: '', validate: (hasProperty(RED.validators, 'typedInput') ? RED.validators.typedInput('pointerupPayloadType') : function (v) { return true }) },
                pointerupPayloadType: { value: 'str' },

            },
            inputs: 1,
            outputs: 1,
            outputLabels: function () {
                if (this.payloadType === 'str') {
                    return this.payload
                } else {
                    return this.payloadType
                }
            },
            icon: 'font-awesome/fa-hand-pointer-o',
            paletteLabel: 'button',
            label: function () { return this.name || (~this.label.indexOf('{' + '{') ? null : this.label) || 'button' },
            labelStyle: function () { return this.name ? 'node_label_italic' : '' },
            oneditprepare: function () {
                // if this groups parent is a subflow template, set the node-config-input-width and node-config-input-height up
                // as typedInputs and hide the elementSizer (as it doesn't make sense for subflow templates)
                if (RED.nodes.subflow(this.z)) {
                    // change inputs from hidden to text & display them
                    $('#node-input-width').attr('type', 'text')
                    $('#node-input-height').attr('type', 'text')
                    $('div.form-row.nr-db-ui-element-sizer-row').hide()
                    $('div.form-row.nr-db-ui-manual-size-row').show()
                } else {
                    // not in a subflow, use the elementSizer
                    $('div.form-row.nr-db-ui-element-sizer-row').show()
                    $('div.form-row.nr-db-ui-manual-size-row').hide()
                    $('#node-input-size').elementSizer({
                        width: '#node-input-width',
                        height: '#node-input-height',
                        group: '#node-input-group'
                    })
                }

                $('#node-input-payload').typedInput({
                    default: 'str',
                    typeField: $('#node-input-payloadType'),
                    types: ['str', 'num', 'bool', 'json', 'bin', 'date', 'flow', 'global']
                })

                $('#node-input-topic').typedInput({
                    default: 'str',
                    typeField: $('#node-input-topicType'),
                    types: ['str', 'msg', 'flow', 'global']
                })

<<<<<<< HEAD
                $('#node-input-enablePointerdown').on('change', function () {
                    if (this.checked) {
                        $('.form-row-pointerdown').show()
                    } else {
                        $('.form-row-pointerdown').hide()
                    }
                })

=======
>>>>>>> e377788b
                $('#node-input-pointerdownPayload').typedInput({
                    default: 'str',
                    typeField: $('#node-input-pointerdownPayloadType'),
                    types: ['str', 'num', 'bool', 'json', 'bin', 'date', 'flow', 'global']
                });
                
<<<<<<< HEAD
                $('#node-input-enablePointerup').on('change', function () {
                    if (this.checked) {
                        $('.form-row-pointerup').show()
                    } else {
                        $('.form-row-pointerup').hide()
                    }
                })

=======
>>>>>>> e377788b
                $('#node-input-pointerupPayload').typedInput({
                    default: 'str',
                    typeField: $('#node-input-pointerdownPayloadType'),
                    types: ['str', 'num', 'bool', 'json', 'bin', 'date', 'flow', 'global']
                });

                if (!this.iconPosition) {
                    $('#node-input-iconPosition').val('left')
                }

                // use jQuery UI tooltip to convert the plain old title attribute to a nice tooltip
                $('.ui-node-popover-title').tooltip({
                    show: {
                        effect: 'slideDown',
                        delay: 150
                    }
                })
            }
        })
    })()
</script>

<script type="text/html" data-template-name="ui-button">
    <div class="form-row">
        <label for="node-input-name"><i class="fa fa-tag"></i> <span data-i18n="node-red:common.label.name"></label>
        <input type="text" id="node-input-name" data-i18n="[placeholder]node-red:common.label.name">
    </div>
    <div class="form-row">
        <label for="node-input-group"><i class="fa fa-table"></i> <span data-i18n="ui-button.label.group"></label>
        <input type="text" id="node-input-group">
    </div>
    <div class="form-row nr-db-ui-element-sizer-row">
        <label><i class="fa fa-object-group"></i> <span data-i18n="ui-button.label.size"></label>
        <button class="editor-button" id="node-input-size"></button>
    </div>
    <div class="form-row nr-db-ui-manual-size-row">
        <label><i class="fa fa-arrows-h"></i> <span data-i18n="ui-button.label.width">Width</label>
        <input type="hidden" id="node-input-width">
    </div>
    <div class="form-row nr-db-ui-manual-size-row">
        <label><i class="fa fa-arrows-v"></i> <span data-i18n="ui-button.label.height">Height</label>
        <input type="hidden" id="node-input-height">
    </div>
    <div class="form-row form-row-flex">
        <label for="node-input-icon"><i class="fa fa-picture-o"></i> <span data-i18n="ui-button.label.icon"></label>
        <div style="display: flex; align-items: center; flex-grow: 1; padding-right: calc(30% - 104px); gap: 12px;">
            <input style="flex-grow: 1;" type="text" id="node-input-icon" data-i18n="[placeholder]ui-button.label.optionalIcon">
            <select id="node-input-iconPosition" style="width: 125px;">
                <option value="left" data-i18n="ui-button.label.left"></option>
                <option value="right" data-i18n="ui-button.label.right"></option>
            </select>
        </div>
    </div>
    <div class="form-row">
        <label for="node-input-label"><i class="fa fa-i-cursor"></i> <span data-i18n="ui-button.label.label"></label>
        <input type="text" id="node-input-label" data-i18n="[placeholder]ui-button.label.optionalLabel">
    </div>
    <div class="form-row">
        <label for="node-input-className"><i class="fa fa-code"></i> <span data-i18n="ui-button.label.className"></label>
        <div style="display: inline;">
            <input style="width: 70%;" type="text" id="node-input-className" data-i18n="[placeholder]ui-button.label.classNamePlaceholder" style="flex-grow: 1;">
            <a
                data-html="true"
                title="Dynamic Property: Send msg.class to append new classes to this widget. NOTE: classes set at runtime will be applied in addition to any class(es) set in the nodes class field."
                class="red-ui-button ui-node-popover-title"
                style="margin-left: 4px; cursor: help; font-size: 0.625rem; border-radius: 50%; width: 24px; height: 24px; display: inline-flex; justify-content: center; align-items: center;">
                <i style="font-family: ui-serif;">fx</i>
            </a>
        </div>
    </div>
    <!--<div class="form-row">
        <label for="node-input-tooltip"><i class="fa fa-info-circle"></i> <span data-i18n="ui-button.label.tooltip"></label>
        <input type="text" id="node-input-tooltip" data-i18n="[placeholder]ui-button.label.optionalTooltip">
    </div>-->
    
    <div class="form-row">
        <label for="node-input-enablePointerdown"><i class="fa fa-hand-pointer-o"></i> Enable pointerdown</label>
        <input type="checkbox" id="node-input-enablePointerdown">
    </div>
    <div class="form-row">
        <label for="node-input-pointerdownPayload" style="padding-left: 25px; margin-right: -25px"><span data-i18n="ui-button.label.payload"></label>
        <input type="text" id="node-input-pointerdownPayload" style="width:70%">
        <input type="hidden" id="node-input-pointerdownPayloadType">
    </div>

    <div class="form-row">
        <label for="node-input-enablePointerup"><i class="fa fa-hand-pointer-o"></i> Enable pointerup</label>
        <input type="checkbox" id="node-input-enablePointerup">
    </div>
    <div class="form-row">
        <label for="node-input-pointerupPayload" style="padding-left: 25px; margin-right: -25px"><span data-i18n="ui-button.label.payload"></label>
        <input type="text" id="node-input-pointerupPayload" style="width:70%">
        <input type="hidden" id="node-input-pointerupPayloadType">
    </div>

    <div class="form-row">
        <label style="width:auto" for="node-input-enablePointerdown"><i class="fa fa-hand-pointer-o"></i> <span data-i18n="ui-button.label.enablePointerdown"></span></label>
        <input type="checkbox" id="node-input-enablePointerdown" style="display:inline-block; width:auto; vertical-align:top;">
    </div>
    <div class="form-row form-row-pointerdown">
        <label for="node-input-pointerdownPayload" style="padding-left: 25px; margin-right: -25px"> <span data-i18n="ui-button.label.payload"></label>
        <input type="text" id="node-input-pointerdownPayload" style="width:70%">
        <input type="hidden" id="node-input-pointerdownPayloadType">
    </div>
    <div class="form-row">
        <label style="width:auto" for="node-input-enablePointerup"><i class="fa fa-hand-pointer-o"></i> <span data-i18n="ui-button.label.enablePointerup"></span></label>
        <input type="checkbox" id="node-input-enablePointerup" style="display:inline-block; width:auto; vertical-align:top;">
    </div>
    <div class="form-row form-row-pointerup">
        <label for="node-input-pointerupPayload" style="padding-left: 25px; margin-right: -25px"><span data-i18n="ui-button.label.payload"></label>
        <input type="text" id="node-input-pointerupPayload" style="width:70%">
        <input type="hidden" id="node-input-pointerupPayloadType">
    </div>
    <div class="form-row">
        <label style="width:auto" for="node-input-payload"><i class="fa fa-envelope-o"></i> <span data-i18n="ui-button.label.whenClicked"></label>
    </div>
    <div class="form-row">
        <label for="node-input-payload" style="padding-left: 25px; margin-right: -25px"><span data-i18n="ui-button.label.payload"></label>
        <input type="text" id="node-input-payload" style="width:70%">
        <input type="hidden" id="node-input-payloadType">
    </div>
    <div class="form-row">
        <label for="node-input-topic" style="padding-left: 25px; margin-right: -25px"><span data-i18n="ui-button.label.topic"></label>
        <input type="text" id="node-input-topic" style="width:70%">
        <input type="hidden" id="node-input-topicType">
    </div>
    <div class="form-row">
        <label style="width:auto" for="node-input-emulateClick"><i class="fa fa-arrow-right"></i> <span data-i18n="ui-button.label.emulateClick"></label>
        <input type="checkbox" id="node-input-emulateClick" style="display:inline-block; width:auto; vertical-align:top;">
    </div>
    <div class="form-row">
        <h4>Custom Styling</h4>
    </div>
    <div class="form-row">
        <label for="node-input-buttonColor"><i class="fa fa-tint"></i> <span data-i18n="ui-button.label.buttonColor"></label>
        <input type="text" id="node-input-buttonColor" data-i18n="[placeholder]ui-button.label.optionalButtonColor">
    </div>
    <div class="form-row">
        <label for="node-input-textColor"><i class="fa fa-tint"></i> <span data-i18n="ui-button.label.textColor"></label>
        <input type="text" id="node-input-textColor" data-i18n="[placeholder]ui-button.label.optionalTextColor">
    </div>
    <div class="form-row">
        <label for="node-input-iconColor"><i class="fa fa-tint"></i> <span data-i18n="ui-button.label.iconColor"></label>
        <input type="text" id="node-input-iconColor" data-i18n="[placeholder]ui-button.label.optionalIconColor">
    </div>
</script><|MERGE_RESOLUTION|>--- conflicted
+++ resolved
@@ -36,6 +36,16 @@
                 topicType: { value: 'msg' },
                 buttonColor: { value: '' },
                 textColor: { value: '' },
+                iconColor: { value: '' },
+                
+                // pointerup/down event support
+                enablePointerdown: { value: false },
+                pointerdownPayload: { value: '', validate: (hasProperty(RED.validators, 'typedInput') ? RED.validators.typedInput('pointerdownPayloadType') : function (v) { return true }) },
+                pointerdownPayloadType: { value: 'str' },
+                enablePointerup: { value: false },
+                pointerupPayload: { value: '', validate: (hasProperty(RED.validators, 'typedInput') ? RED.validators.typedInput('pointerupPayloadType') : function (v) { return true }) },
+                pointerupPayloadType: { value: 'str' },
+
                 iconColor: { value: '' },
                 
                 // pointerup/down event support
@@ -92,7 +102,6 @@
                     types: ['str', 'msg', 'flow', 'global']
                 })
 
-<<<<<<< HEAD
                 $('#node-input-enablePointerdown').on('change', function () {
                     if (this.checked) {
                         $('.form-row-pointerdown').show()
@@ -101,15 +110,12 @@
                     }
                 })
 
-=======
->>>>>>> e377788b
                 $('#node-input-pointerdownPayload').typedInput({
                     default: 'str',
                     typeField: $('#node-input-pointerdownPayloadType'),
                     types: ['str', 'num', 'bool', 'json', 'bin', 'date', 'flow', 'global']
                 });
                 
-<<<<<<< HEAD
                 $('#node-input-enablePointerup').on('change', function () {
                     if (this.checked) {
                         $('.form-row-pointerup').show()
@@ -118,8 +124,6 @@
                     }
                 })
 
-=======
->>>>>>> e377788b
                 $('#node-input-pointerupPayload').typedInput({
                     default: 'str',
                     typeField: $('#node-input-pointerdownPayloadType'),
@@ -194,27 +198,6 @@
         <label for="node-input-tooltip"><i class="fa fa-info-circle"></i> <span data-i18n="ui-button.label.tooltip"></label>
         <input type="text" id="node-input-tooltip" data-i18n="[placeholder]ui-button.label.optionalTooltip">
     </div>-->
-    
-    <div class="form-row">
-        <label for="node-input-enablePointerdown"><i class="fa fa-hand-pointer-o"></i> Enable pointerdown</label>
-        <input type="checkbox" id="node-input-enablePointerdown">
-    </div>
-    <div class="form-row">
-        <label for="node-input-pointerdownPayload" style="padding-left: 25px; margin-right: -25px"><span data-i18n="ui-button.label.payload"></label>
-        <input type="text" id="node-input-pointerdownPayload" style="width:70%">
-        <input type="hidden" id="node-input-pointerdownPayloadType">
-    </div>
-
-    <div class="form-row">
-        <label for="node-input-enablePointerup"><i class="fa fa-hand-pointer-o"></i> Enable pointerup</label>
-        <input type="checkbox" id="node-input-enablePointerup">
-    </div>
-    <div class="form-row">
-        <label for="node-input-pointerupPayload" style="padding-left: 25px; margin-right: -25px"><span data-i18n="ui-button.label.payload"></label>
-        <input type="text" id="node-input-pointerupPayload" style="width:70%">
-        <input type="hidden" id="node-input-pointerupPayloadType">
-    </div>
-
     <div class="form-row">
         <label style="width:auto" for="node-input-enablePointerdown"><i class="fa fa-hand-pointer-o"></i> <span data-i18n="ui-button.label.enablePointerdown"></span></label>
         <input type="checkbox" id="node-input-enablePointerdown" style="display:inline-block; width:auto; vertical-align:top;">
