const statestore = require('../store/state.js')
const { appendTopic } = require('../utils/index.js')

module.exports = function (RED) {
    function ButtonNode (config) {
        // create node in Node-RED
        RED.nodes.createNode(this, config)
        const node = this

        // which group are we rendering this widget
        const group = RED.nodes.getNode(config.group)

        const beforeSend = async function (msg) {
            let payloadType = null
            let payload = null
            let topic = null
            let error = null

            // retrieve the payload we're sending from this button
            switch (msg._event.type) {
                case 'pointerdown':
                    payload = config.pointerdownPayload
                    payloadType = config.pointerdownPayloadType
                    break
                case 'pointerup':
                    payload = config.pointerupPayload
                    payloadType = config.pointerupPayloadType
                    break
                case 'click':
                    payload = config.payload
                    payloadType = config.payloadType
            }

            if (payloadType === 'flow' || payloadType === 'global') {
                try {
                    const parts = RED.util.normalisePropertyExpression(payload)
                    if (parts.length === 0) {
                        throw new Error()
                    }
                    payload = RED.util.evaluateNodeProperty(payload, payloadType, node)
                } catch (err) {
                    node.warn('Invalid payload property expression - defaulting to node id')
                    payload = node.id
                    payloadType = 'str'
                }
            } else if (payloadType === 'date') {
                payload = Date.now()
            } else {
                try {
                    payload = RED.util.evaluateNodeProperty(payload, payloadType, node)
                } catch (err) {
                    error = err
                    if (payloadType === 'bin') {
                        node.error('Badly formatted buffer')
                    } else {
                        node.error(err, payload)
                    }
                }
            }
<<<<<<< HEAD
            
=======
>>>>>>> e377788b
            msg.payload = payload

            const updates = msg.ui_update

            if (updates) {
                // dynamic properties
                if (typeof updates.label !== 'undefined') {
                    // dynamically set "label" property
                    statestore.set(group.getBase(), node, msg, 'label', updates.label)
                }
                if (typeof updates.icon !== 'undefined') {
                    // dynamically set "icon" property
                    statestore.set(group.getBase(), node, msg, 'icon', updates.icon)
                }
                if (typeof updates.iconPosition !== 'undefined') {
                    // dynamically set "iconPosition" property
                    statestore.set(group.getBase(), node, msg, 'iconPosition', updates.iconPosition)
                }
                if (typeof updates.buttonColor !== 'undefined') {
                    // dynamically set "buttonColor" property
                    statestore.set(group.getBase(), node, msg, 'buttonColor', updates.buttonColor)
                }
                if (typeof updates.textColor !== 'undefined') {
                    // dynamically set "textColor" property
                    statestore.set(group.getBase(), node, msg, 'textColor', updates.textColor)
                }
                if (typeof updates.iconColor !== 'undefined') {
                    // dynamically set "iconColor" property
                    statestore.set(group.getBase(), node, msg, 'iconColor', updates.iconColor)
                }
            }

            if (!error) {
                return msg
            } else {
                node.error(error)
                return null
            }
        }

        const evts = {
            onAction: true,
            beforeSend,
            onInput: async function (msg) {
                if (config.emulateClick) {
                    msg = await beforeSend(msg)

                    if (config.topic || config.topicType) {
                        msg = await appendTopic(RED, config, node, msg)
                    }

                    node.send(msg)
                }
            }
        }

        // inform the dashboard UI that we are adding this node
        if (group) {
            group.register(node, config, evts)
        } else {
            node.error('No group configured')
        }
    }

    RED.nodes.registerType('ui-button', ButtonNode)
}<|MERGE_RESOLUTION|>--- conflicted
+++ resolved
@@ -14,9 +14,25 @@
             let payloadType = null
             let payload = null
             let topic = null
+            let payloadType = null
+            let payload = null
+            let topic = null
             let error = null
 
             // retrieve the payload we're sending from this button
+            switch (msg._event.type) {
+                case 'pointerdown':
+                    payload = config.pointerdownPayload
+                    payloadType = config.pointerdownPayloadType
+                    break
+                case 'pointerup':
+                    payload = config.pointerupPayload
+                    payloadType = config.pointerupPayloadType
+                    break
+                case 'click':
+                    payload = config.payload
+                    payloadType = config.payloadType
+            }
             switch (msg._event.type) {
                 case 'pointerdown':
                     payload = config.pointerdownPayload
@@ -57,10 +73,6 @@
                     }
                 }
             }
-<<<<<<< HEAD
-            
-=======
->>>>>>> e377788b
             msg.payload = payload
 
             const updates = msg.ui_update
