--- conflicted
+++ resolved
@@ -45,7 +45,6 @@
                     if (typeof (updates.max) !== 'undefined') {
                         statestore.set(group.getBase(), node, msg, 'max', updates.max)
                     }
-<<<<<<< HEAD
                     if (typeof (updates.iconPrepend) !== 'undefined') {
                         statestore.set(group.getBase(), node, msg, 'iconPrepend', updates.iconPrepend)
                     }
@@ -54,7 +53,6 @@
                     }
                     if (typeof (updates.iconClick) !== 'undefined') {
                         statestore.set(group.getBase(), node, msg, 'iconClick', updates.iconClick)
-=======
                     if (typeof (updates.color) !== 'undefined') {
                         statestore.set(group.getBase(), node, msg, 'color', updates.color)
                     }
@@ -63,7 +61,6 @@
                     }
                     if (typeof (updates.colorThumb) !== 'undefined') {
                         statestore.set(group.getBase(), node, msg, 'color-thumb', updates.colorThumb)
->>>>>>> 6247eca2
                     }
                 }
                 return msg
