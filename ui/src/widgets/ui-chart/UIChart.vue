<template>
    <div>
        <canvas ref="chart" :class="className" />
        <div v-if="radialChart && !hasData" class="nrdb-ui-chart-placeholder">No Data</div>
    </div>
</template>

<script>
import { Chart } from 'chart.js/auto' // eslint-disable-line n/file-extension-in-import
import 'chartjs-adapter-luxon'

import { shallowRef } from 'vue'
import { mapState } from 'vuex'

export default {
    name: 'DBUIChart',
    inject: ['$socket', '$dataTracker'],
    props: {
        id: { type: String, required: true },
        props: { type: Object, default: () => ({}) }
    },
    data () {
        return {
            chart: null,
            hasData: false,
<<<<<<< HEAD
            histogram: [] // populate later for bins per series
=======
            chartUpdateDebounceTimeout: null
>>>>>>> ee584f16
        }
    },
    computed: {
        ...mapState('data', ['messages']),
        chartType () {
            // ChartJS doesn't support Histograms, so we render it as a bar chart,
            // but maintain the ref to our own config
            if (this.props.chartType === 'histogram') {
                return 'bar'
            }
            return this.props.chartType
        },
        radialChart () {
            // radial charts have no placeholder in ChartJS - we need to add one
            return this.props.xAxisType === 'radial'
        }
    },
    watch: {
        chartType: function (value) {
            this.chart.config.type = value
            this.update()
        },
        'props.label': function (value) {
            this.chart.options.plugins.title.text = value
<<<<<<< HEAD
            this.update()
        },
        'props.xAxisType': function (value) {
            this.chart.options.scales.x.type = value
            this.update()
        },
        'props.xAxisFormatType': function (value) {
            this.chart.options.scales.x.time.displayFormats = this.getXDisplayFormats(value)
            this.update()
=======
            this.chartUpdate(false)
        },
        'props.chartType': function (value) {
            this.chart.config.type = value
            this.updateInteraction()
            this.chartUpdate(false)
        },
        'props.xAxisType': function (value) {
            this.chart.options.scales.x.type = value
            this.chartUpdate(false)
        },
        'props.xAxisFormatType': function (value) {
            this.chart.options.scales.x.time.displayFormats = this.getXDisplayFormats(value)
            this.chartUpdate(false)
>>>>>>> ee584f16
        }
    },
    created () {
        // can't do this in setup as we have custom onInput function
        this.$dataTracker(this.id, this.onMsgInput, this.onLoad)
    },
    mounted () {
        if (window.Cypress) {
            // when testing, we expose the chart object to the window object
            // so we can do an end-to-end test and ensure the right data is applied
            window.uiCharts = window.uiCharts || {}
            window.uiCharts[this.id] = this
        }
        // get a reference to the canvas element
        const el = this.$refs.chart

        // generate parsing options (https://www.chartjs.org/docs/latest/general/data-structures.html#object-using-custom-properties)
        const parsing = {}
        if (this.props.xAxisType !== 'radial') {
            if (this.props.xAxisProperty && this.props.xAxisPropertyType === 'property') {
                parsing.xAxisKey = this.props.xAxisProperty
            }

            if (this.props.categoryType !== 'json' && this.props.yAxisProperty) {
                parsing.yAxisKey = this.props.yAxisProperty
            }
        } else {
            // radial axes - treat "y" as the radial axis
            parsing.key = this.props.yAxisProperty || 'y'
        }

        // do we need the "stacked" property?
        let stacked = false
        if (this.props.stackSeries === true && this.chartType === 'bar') {
            stacked = true
        }

        // color options for text and grid
        let textColor = Chart.defaults.color
        let gridColor = Chart.defaults.borderColor

        if (this.props?.textColor) {
            if (this.props.textColorDefault !== undefined) {
                if (this.props.textColorDefault === false) {
                    textColor = this.props.textColor[0]
                }
            }
        }
        if (this.props?.gridColor) {
            if (this.props.gridColorDefault !== undefined) {
                if (this.props.gridColorDefault === false) {
                    gridColor = this.props.gridColor[0]
                }
            }
        }

        // y-axis limits
        const yOptions = {
            title: {
                display: !!this.props.yAxisLabel,
                text: this.props.yAxisLabel,
                color: textColor
            },
            ticks: {
                color: textColor
            },
            grid: {
                color: gridColor
            },
            border: {
                color: gridColor
            },
            stacked
        }
        if (Object.hasOwn(this.props, 'ymin') && this.props.ymin !== '') {
            yOptions.min = parseFloat(this.props.ymin)
        }
        if (Object.hasOwn(this.props, 'ymax') && this.props.ymax !== '') {
            yOptions.max = parseFloat(this.props.ymax)
        }

        const scales = {}
        if (this.props.xAxisType !== 'radial') {
            scales.x = {
                type: this.props.xAxisType || 'linear',
                title: {
                    display: !!this.props.xAxisLabel,
                    text: this.props.xAxisLabel,
                    color: textColor
                },
                time: {
                    displayFormats: this.getXDisplayFormats(this.props.xAxisFormatType)
                },
                ticks: {
                    color: textColor
                },
                grid: {
                    color: gridColor
                },
                border: {
                    color: gridColor
                },
                stacked
            }
            scales.y = yOptions
        }
        // Do we show the legend?
        let showLegend = this.props.showLegend
        if (this.props.categoryType === 'none') {
            // no category, so no legend
            showLegend = false
        }

        // create our ChartJS object
        const config = {
            type: this.chartType,
            data: {
                labels: [],
                datasets: []
            },
            options: {
                animation: false,
                maintainAspectRatio: false,
                borderJoinStyle: 'round',
                interaction: {},
                scales,
                interaction: {
                    mode: 'x'
                },
                plugins: {
                    title: {
                        display: true,
                        text: this.props.label,
                        color: textColor
                    },
                    legend: {
                        display: showLegend,
                        labels: {
                            color: textColor
                        }
                    },
                    tooltip: {
                        itemSort: (a, b) => {
                            console.log('sort', a, b)
                            return b.parsed.y - a.parsed.y
                        },
                        filter: (tooltipItem) => {
                            console.log('filter', tooltipItem)
                            // don't show tooltips for empty data points
                            return tooltipItem.parsed.y !== undefined && tooltipItem.parsed.y > 0
                        }
                    }
                },
                parsing
            }
        }
        const chart = new Chart(el, config)

        // Useful for debugging: uncomment to expose the chart object to the window
        // window.uiChart = window.uiChart || {}
        // window.uiChart[this.id] = chart

        // don't want chart to be reactive, so we can use shallowRef
        this.chart = shallowRef(chart)

        // ensure the chart is updated with the correct interaction mode
        // based on the type of chart we are creating
        this.updateInteraction()
    },
    methods: {
<<<<<<< HEAD
        update () {
            this.chart.update()
=======
        updateInteraction () {
            switch (this.chart.config.type) {
            case 'line':
                delete this.chart.options.interaction.axis
                this.chart.options.interaction.mode = 'x'
                break
            case 'scatter':
                this.chart.options.interaction.axis = 'x'
                this.chart.options.interaction.mode = 'nearest'
                break
            default:
                delete this.chart.options.interaction.axis
                this.chart.options.interaction.mode = 'index' // default
                break
            }
        },
        chartUpdate (immediate = true) {
            // for data adding, we want to update immediately
            // but in some cases, like updating multiple props, we want to debounce
            if (immediate) {
                if (this.chartUpdateDebounceTimeout) {
                    clearTimeout(this.chartUpdateDebounceTimeout)
                    this.chartUpdateDebounceTimeout = null
                }
                this.chart.update()
                return
            }
            if (this.chartUpdateDebounceTimeout) {
                return
            }
            this.chartUpdateDebounceTimeout = setTimeout(() => {
                try {
                    this.chart.update()
                } finally {
                    this.chartUpdateDebounceTimeout = null
                }
            }, 30)
>>>>>>> ee584f16
        },
        // given an object, return the value of the category property (which can be nested)
        getLabel (value, category) {
            if (this.props.categoryType !== 'property') {
                return category
            }
            // get nested property value
            if (category) {
                const props = category.split('.')
                props.forEach((prop) => {
                    if (value) {
                        value = value[prop]
                    }
                })
            }
            return value
        },
        onLoad (history) {
            if (history && history.length > 0) {
                // we have received a history of data points
                // we need to add them to the chart
                // clear the chart first, onload is considered to provide all data into a chart
                this.clear()
                // adding is then just the same process as receiving a new msg
                this.onMsgInput(history)
            }
        },
        onMsgInput (msg) {
            if (Array.isArray(msg.payload) && !msg.payload.length) {
                // clear the chart if msg.payload = [] is received
                this.clear()
            } else {
                if (msg.action === 'replace' || (this.props.action === 'replace' && msg.action !== 'append')) {
                    // clear the chart
                    this.clear()
                }
                // update the chart
                this.add(msg)
            }
        },
        getXDisplayFormats (xAxisFormatType) {
            const xDisplayFormats = {}
            if (xAxisFormatType === 'auto' || !xAxisFormatType || xAxisFormatType === '') {
                // If automatic format or no format (backwards compatibility for older nodes)
                xDisplayFormats.millisecond = 'HH:mm:ss'
            } else if (xAxisFormatType === 'custom') {
                // For the custom format, the entered format is stored by the typedInput in its value field
                xDisplayFormats.millisecond = this.props.xAxisFormat
                xDisplayFormats.second = this.props.xAxisFormat
                xDisplayFormats.minute = this.props.xAxisFormat
                xDisplayFormats.hour = this.props.xAxisFormat
                xDisplayFormats.day = this.props.xAxisFormat
                xDisplayFormats.week = this.props.xAxisFormat
                xDisplayFormats.month = this.props.xAxisFormat
                xDisplayFormats.quarter = this.props.xAxisFormat
                xDisplayFormats.year = this.props.xAxisFormat
            } else {
                // For all other formats, the format is stored by the typedInput in the type field
                xDisplayFormats.millisecond = xAxisFormatType
                xDisplayFormats.second = xAxisFormatType
                xDisplayFormats.minute = xAxisFormatType
                xDisplayFormats.hour = xAxisFormatType
                xDisplayFormats.day = xAxisFormatType
                xDisplayFormats.week = xAxisFormatType
                xDisplayFormats.month = xAxisFormatType
                xDisplayFormats.quarter = xAxisFormatType
                xDisplayFormats.year = xAxisFormatType
            }
            return xDisplayFormats
        },
        clear () {
            this.chart.data.labels = []
            this.chart.data.datasets = []
<<<<<<< HEAD
            this.histogram = []
            this.update()
=======
            this.chartUpdate()
>>>>>>> ee584f16
            this.hasData = false
        },
        add (msg) {
            const payload = msg.payload
            // determine what type of msg we have
            if (Array.isArray(msg) && msg.length > 0) {
                // we have received an array of messages (loading from stored history)
                msg.forEach((m, i) => {
                    const p = m.payload
                    const d = m._datapoint // server-side we compute a chart friendly format
                    const label = d.category
                    this.addPoints(p, d, label)
                })
            } else if (Array.isArray(payload) && msg.payload.length > 0) {
                // we have received a message with an array of data points
                // and should append each of them
                payload.forEach((p, i) => {
                    const d = msg._datapoint ? msg._datapoint[i] : null // server-side we compute a chart friendly format where required
                    const label = d.category
                    this.addPoints(p, d, label)
                })
            } else if (payload !== null && payload !== undefined) {
                // we have a single payload value and should append it to the chart
                const d = msg._datapoint // server-side we compute a chart friendly format
                const label = d.category
                this.addPoints(msg.payload, d, label)
            } else {
                // no payload
                console.log('have no payload')
            }
            if (this.chartType === 'line' || this.chartType === 'scatter') {
                this.limitDataSize()
            }
<<<<<<< HEAD
            this.update()
=======
            this.chartUpdate()
>>>>>>> ee584f16
        },
        addPoints (payload, datapoint, label) {
            const d = {
                ...datapoint,
                ...payload
            }

            if (Array.isArray(label) && label.length > 0) {
                // we have an array of series, meaning we plot multiple data points per data object
                for (let i = 0; i < label.length; i++) {
                    const dd = {
                        ...d
                    }
                    dd.category = d.category[i]
                    dd.y = d.y[i]
                    this.addPoint(payload, dd, label[i])
                }
            } else {
                this.addPoint(payload, datapoint, label)
            }
        },
        addPoint (payload, datapoint, label) {
            const d = {
                ...datapoint,
                ...payload
            }

            // APPEND our latest data point to the store
            this.$store.commit('data/append', {
                widgetId: this.id,
                msg: {
                    payload,
                    _datapoint: datapoint,
                    series: label
                }
            })

            this.addToChart(d, label)
        },
        /**
         * Function to handle adding a datapoint (generated NR-side) to Line Charts
         * @param {*} datapoint
         */
        addToChart (datapoint, label) {
            // record we've added data
            this.hasData = true

            if (this.props.chartType === 'histogram') {
                this.addToHistogram(datapoint, label)
                return
            }

            const xLabels = this.chart.data.labels // the x-axis categories
            const sLabels = this.chart.data.datasets.map((d) => d.label) // the data series labels

            // make sure we have the relevant (x-axis) labels added to the chart too
            if (!xLabels.includes(datapoint.x) && (this.props.xAxisType === 'category' || this.props.xAxisType === 'radial')) {
                xLabels.push(datapoint.x)
            }

            const sIndex = sLabels?.indexOf(label)
            // are we adding a new datapoint to an existing x-value
            const xIndex = xLabels.indexOf(datapoint.x)

            // this series doesn't exist yet in our chart
            if (sIndex === -1) {
                // if we have no series, then can color each bar/x a different value, or if it's a radial chart
                const colorByIndex = (this.props.categoryType === 'none' && this.chartType === 'bar') || this.props.xAxisType === 'radial'
                const radius = this.props.pointRadius ? this.props.pointRadius : 4

                // ensure we have a datapoint for each of the known x-value
                // ChartsJS doesn't like undefined data points
                const data = Array(xLabels.length).fill({})
                if (xIndex === -1) {
                    // Add the new x-value to xLabels
                    xLabels.push(datapoint.x)
                    // Add data to the end of the array
                    data.push(datapoint)
                } else {
                    // we've got a new series, but a previously seen x-value
                    data[xIndex] = datapoint
                }
                // add the new dataset/series to the chart
                const series = {
                    backgroundColor: colorByIndex ? this.props.colors : this.props.colors[sLabels.length % this.props.colors.length],
                    pointStyle: this.props.pointShape === 'false' ? false : this.props.pointShape || 'circle',
                    pointRadius: radius,
                    pointHoverRadius: radius * 1.25,
                    label,
                    data
                }

                if (!colorByIndex) {
                    series.borderColor = this.props.colors[sLabels.length]
                }

                this.chart.data.datasets.push(series)
            } else {
                // have we seen this x-value before?
                if (xIndex >= 0 && (this.props.xAxisType === 'category' || this.props.xAxisType === 'radial')) {
                    // yes, so we need to update the data at this index
                    this.chart.data.datasets[sIndex].data[xIndex] = datapoint
                } else {
                    this.chart.data.datasets[sIndex].data.push(datapoint)
                }
                // ensure we have no "empty" entries in our arrays
                for (let i = 0; i < this.chart.data.datasets[sIndex].data.length; i++) {
                    if (typeof this.chart.data.datasets[sIndex].data[i] === 'undefined') {
                        // assign a value so that ChartJS doesn't fall over
                        this.chart.data.datasets[sIndex].data[i] = {}
                    }
                }
            }
        },
        limitDataSize () {
            let cutoff = null
            let points = null
            if (this.props.xAxisType === 'time' && this.props.removeOlder && this.props.removeOlderUnit) {
                const removeOlder = parseFloat(this.props.removeOlder)
                const removeOlderUnit = parseFloat(this.props.removeOlderUnit)
                const ago = (removeOlder * removeOlderUnit) * 1000 // milliseconds ago
                cutoff = (new Date()).getTime() - ago
            }

            if (this.props.removeOlderPoints) {
                // remove older points
                points = parseInt(this.props.removeOlderPoints)
            }

            // apply data limitations to the chart
            if (points && this.chart.data.datasets.length > 0) {
                for (let i = 0; i < this.chart.data.datasets.length; i++) {
                    const length = this.chart.data.datasets[i].data.length
                    this.chart.data.datasets[i].data = this.chart.data.datasets[i].data.filter((d, i) => {
                        if (cutoff && d.x < cutoff) {
                            return false
                        } else if (i < length - points) {
                            return false
                        }
                        return true
                    })
                }
            }

            // apply data limtations to the vuex store
            this.$store.commit('data/restrict', {
                widgetId: this.id,
                min: cutoff,
                points
            })
        },
        calculateBins () {
            if (this.props.chartType !== 'histogram') {
                return []
            }
            // given the x-min, x-max and number of bins (bins), calculate the bins
            const bins = []
            const minX = this.props.xmin || 0
            const maxX = this.props.xmax || 100
            const numBins = this.props.bins || 10
            const binSize = (maxX - minX) / numBins
            for (let i = 0; i < numBins; i++) {
                const min = minX + (i * binSize)
                const max = minX + ((i + 1) * binSize)
                bins.push({
                    label: `${min}-${max}`,
                    min,
                    max,
                    count: 0
                })
            }
            return bins
        },
        addToHistogram (datapoint, label) {
            // handle multi-series in the histogram
            const sLabels = this.chart.data.datasets.map((d) => d.label) // the existing data series labels
            const seriesLabel = datapoint.category
            const sIndex = sLabels.indexOf(seriesLabel)

            let bins = []

            if (sIndex === -1) {
                this.histogram.push({
                    bins: this.calculateBins()
                })
                bins = this.histogram[this.histogram.length - 1].bins
            } else {
                bins = this.histogram[sIndex].bins
            }

            const binSize = Math.floor((this.props.xmax - this.props.xmin) / this.props.bins)
            const binIndex = Math.min(Math.floor((datapoint.x - this.props.xmin) / binSize), bins.length - 1)

            bins[binIndex].count++

            // define x-labels
            const labels = bins.map((b) => b.label)
            const values = bins.map((b) => b.count)

            this.chart.data.labels = labels
            const series = {
                data: values,
                label: seriesLabel,
                backgroundColor: this.props.colors[sLabels.length % this.props.colors.length]
            }
            if (sIndex === -1) {
                this.chart.data.datasets.push(series)
            } else {
                this.chart.data.datasets[sIndex] = series
            }
        }
    }
}
</script>

<style scoped>
.nrdb-ui-chart-placeholder {
    position: absolute;
    display: flex;
    justify-content: center;
    align-items: center;
    top: 0;
    width: 100%;
    height: 100%;
    color: rgba(var(--v-theme-on-group-background), var(--v-disabled-opacity));
    --pie-slice-1: rgba(var(--v-theme-on-group-background), 0.05);
    --pie-slice-2: rgba(var(--v-theme-on-group-background), 0.1);
    background: radial-gradient(circle closest-side, rgb(var(--v-theme-group-background)) 50%, transparent 0),
        radial-gradient(circle closest-side, transparent 66%, rgb(var(--v-theme-group-background)) 0),
        conic-gradient(var(--pie-slice-1) 0, var(--pie-slice-1) 38%, var(--pie-slice-2) 0, var(--pie-slice-2) 61%);
}
</style><|MERGE_RESOLUTION|>--- conflicted
+++ resolved
@@ -23,11 +23,8 @@
         return {
             chart: null,
             hasData: false,
-<<<<<<< HEAD
-            histogram: [] // populate later for bins per series
-=======
+            histogram: [], // populate later for bins per series
             chartUpdateDebounceTimeout: null
->>>>>>> ee584f16
         }
     },
     computed: {
@@ -52,32 +49,20 @@
         },
         'props.label': function (value) {
             this.chart.options.plugins.title.text = value
-<<<<<<< HEAD
             this.update()
-        },
-        'props.xAxisType': function (value) {
-            this.chart.options.scales.x.type = value
-            this.update()
-        },
-        'props.xAxisFormatType': function (value) {
-            this.chart.options.scales.x.time.displayFormats = this.getXDisplayFormats(value)
-            this.update()
-=======
-            this.chartUpdate(false)
         },
         'props.chartType': function (value) {
             this.chart.config.type = value
             this.updateInteraction()
-            this.chartUpdate(false)
+            this.update(false)
         },
         'props.xAxisType': function (value) {
             this.chart.options.scales.x.type = value
-            this.chartUpdate(false)
+            this.update(false)
         },
         'props.xAxisFormatType': function (value) {
             this.chart.options.scales.x.time.displayFormats = this.getXDisplayFormats(value)
-            this.chartUpdate(false)
->>>>>>> ee584f16
+            this.update(false)
         }
     },
     created () {
@@ -204,9 +189,6 @@
                 borderJoinStyle: 'round',
                 interaction: {},
                 scales,
-                interaction: {
-                    mode: 'x'
-                },
                 plugins: {
                     title: {
                         display: true,
@@ -248,10 +230,6 @@
         this.updateInteraction()
     },
     methods: {
-<<<<<<< HEAD
-        update () {
-            this.chart.update()
-=======
         updateInteraction () {
             switch (this.chart.config.type) {
             case 'line':
@@ -268,7 +246,7 @@
                 break
             }
         },
-        chartUpdate (immediate = true) {
+        update (immediate = true) {
             // for data adding, we want to update immediately
             // but in some cases, like updating multiple props, we want to debounce
             if (immediate) {
@@ -289,7 +267,6 @@
                     this.chartUpdateDebounceTimeout = null
                 }
             }, 30)
->>>>>>> ee584f16
         },
         // given an object, return the value of the category property (which can be nested)
         getLabel (value, category) {
@@ -363,12 +340,8 @@
         clear () {
             this.chart.data.labels = []
             this.chart.data.datasets = []
-<<<<<<< HEAD
             this.histogram = []
             this.update()
-=======
-            this.chartUpdate()
->>>>>>> ee584f16
             this.hasData = false
         },
         add (msg) {
@@ -402,11 +375,7 @@
             if (this.chartType === 'line' || this.chartType === 'scatter') {
                 this.limitDataSize()
             }
-<<<<<<< HEAD
             this.update()
-=======
-            this.chartUpdate()
->>>>>>> ee584f16
         },
         addPoints (payload, datapoint, label) {
             const d = {
