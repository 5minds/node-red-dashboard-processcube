<template>
    <div class="nrdb-ui-gauge-battery--container">
        <label v-if="props.title" class="nrdb-ui-gauge-title">{{ props.title }}</label>
        <div class="nrdb-ui-gauge-battery" :class="`nrdb-ui-gauge-battery--${orientation}`" :style="{'--gauge-fill': color, '--gauge-fill-pc': pc + '%', 'color': getTextColor(props.segments, value)}">
            <div class="nrdb-ui-gauge-battery--center">
                <div class="nrdb-ui-gauge-battery-icon nrdb-ui-gauge-battery-icon--bg">
                    <BatteryIcon :style="{'color': color}" />
                </div>
                <div ref="fill" class="nrdb-ui-gauge-battery--fill" />
                <svg width="0" height="0">
                    <defs>
                        <clipPath :id="clipId">
                            <rect x="0" :y="`${svgOffset}`" :width="`${clipWidth}`" :height="`${clipHeight}`" />
                        </clipPath>
                    </defs>
                </svg>
                <div class="nrdb-ui-gauge-battery-icon nrdb-ui-gauge-battery-icon--fill">
                    <BatteryIcon />
                </div>
                <div ref="labels" class="nrdb-ui-gauge-battery-labels">
                    <label class="nrdb-ui-gauge-battery--fglabel" :style="{'line-height': labelLineHeight, 'clip-path': `url(#${clipId})`}">{{ pc }}%</label>
                    <label class="nrdb-ui-gauge-battery--bglabel" :style="{'line-height': labelLineHeight}">{{ pc }}%</label>
                </div>
            </div>
        </div>
    </div>
</template>

<script>

import BatteryIcon from '../../../components/icons/BatteryIcon.vue'
import UIGaugeMethods from '../ui-gauge.js'

export default {
<<<<<<< HEAD
    name: 'DBUIGaugeBattery',
=======
    name: 'DBUIGaugeTile',
    components: {
        BatteryIcon
    },
>>>>>>> 269a4e49
    props: {
        id: { type: String, required: true },
        props: { type: Object, default: () => ({}) },
        state: { type: Object, default: () => ({}) },
        value: { type: Number, required: true }
    },
    data () {
        return {
            clipWidth: 0,
            clipHeight: 0,
            labelLineHeight: 0,
            svgOffset: 0
        }
    },
    computed: {
        color: function () {
            return UIGaugeMethods.valueToColor(this.props.segments, this.value)
        },
        pc: function () {
            if (typeof this.value !== 'undefined') {
                return Math.max(0, Math.min(Math.round((this.value - this.props.min) / (this.props.max - this.props.min) * 100), 100))
            } else {
                return 0
            }
        },
        orientation: function () {
            const w = parseInt(this.props.width)
            const h = parseInt(this.props.height)
            return w >= h ? 'horizontal' : 'vertical'
        },
        clipId: function () {
            return `clip-${this.id}`
        }
    },
    watch: {
        value: function () {
            this.$nextTick(() => {
                // react to the fill element being updated
                this.updateMask()
            })
        }
    },
    mounted () {
        this.$nextTick(() => {
            this.updateMask()
        })
    },
    methods: {
        getTextColor: UIGaugeMethods.getTextColor,
        updateMask () {
            const h = this.$refs.fill?.clientHeight || 0
            this.clipWidth = `${this.$refs.fill?.clientWidth || 0}px`
            this.clipHeight = `${h}px`
            // read from the DOM if it's ready, otherwise reverse-engineer
            this.labelLineHeight = this.$refs.labels ? `${this.$refs.labels.clientHeight}px` : `${100 * h / this.pc}px`
            // work out if we need to offset our SVG mask
            if (this.orientation === 'vertical' && h >= 0 && this.pc !== 0) {
                this.svgOffset = (h / (this.pc / 100)) - h
            } else {
                this.svgOffset = 0
            }
        }
    }
}
</script>

<style scoped>
.nrdb-ui-gauge-battery--container {
    display: flex;
    flex-direction: column;
}
.nrdb-ui-gauge-battery {
    --battery-margin: 12px;
    --battery-radius: 12px;
    --battery-border: 8px;

    border-radius: var(--battery-radius);
    border-width: var(--battery-border);
    padding: 6px;
    border-color: var(--gauge-fill);
    border-style: solid;
    flex-grow: 1;
    position: relative;
}
.nrdb-ui-gauge-battery--horizontal {
    margin-right: var(--battery-margin);
}
.nrdb-ui-gauge-battery--vertical {
    margin-top: var(--battery-margin);
}
.nrdb-ui-gauge-battery-icon {
    position: absolute;
    width: 100%;
    height: 100%;
    display: flex;
    justify-content: center;
    align-items: center;
    fill-opacity: 0.25;
}
.nrdb-ui-gauge-battery-icon.nrdb-ui-gauge-battery-icon--bg {
    color: black;
}
.nrdb-ui-gauge-battery-icon.nrdb-ui-gauge-battery-icon--fill {
    color: white;
}
.nrdb-ui-gauge-battery-icon.nrdb-ui-gauge-battery-icon--fill svg {
}
.nrdb-ui-gauge-battery-labels {
    position: relative;
    width: 100%;
    height: 100%;
    display: flex;
    justify-content: center;
    align-items: center;
    container-type: size;
}
.nrdb-ui-gauge-battery label {
    font-weight: bold;
    resize: both;
    font-size: min(2.5rem, 30cqmin);
    position: relative;
    z-index: 2;
    width: 100%;
    height: 100%;
    text-align: center;
    white-space: nowrap;
}
.nrdb-ui-gauge-battery label.nrdb-ui-gauge-battery--fglabel {
    clip-path: url(#clip);

}
.nrdb-ui-gauge-battery label.nrdb-ui-gauge-battery--bglabel {
    color: rgb(var(--v-theme-on-group-background));
    position: absolute;
    left: 0;
    top: 0;
    z-index: 1;
}
.nrdb-ui-gauge-battery--center {
    display: flex;
    justify-content: center;
    align-items: center;
    height: 100%;
    position: relative;
}
.nrdb-ui-gauge-battery--fill {
    background-color: var(--gauge-fill);
}
.nrdb-ui-gauge-battery svg {
    top: 0;
}
.nrdb-ui-gauge-battery svg,
.nrdb-ui-gauge-battery--fill {
    position: absolute;
    left: 0;
}
.nrdb-ui-gauge-battery--horizontal svg,
.nrdb-ui-gauge-battery--horizontal .nrdb-ui-gauge-battery--fill {
    top: 0;
    height: 100%;
    width: var(--gauge-fill-pc);
}
.nrdb-ui-gauge-battery--vertical svg,
.nrdb-ui-gauge-battery--vertical .nrdb-ui-gauge-battery--fill {
    bottom: 0;
    height: var(--gauge-fill-pc);
    width: 100%;
}
.nrdb-ui-gauge-battery:after {
    content: "";
    background-color: var(--gauge-fill);
    display: block;
    position: absolute;
}
.nrdb-ui-gauge-battery--horizontal:after {
    width: var(--battery-margin);
    height: 40%;
    top: 30%;
    right: calc(-1 * var(--battery-margin) - var(--battery-border));
    border-top-right-radius: calc(var(--battery-radius) * 0.5);
    border-bottom-right-radius: calc(var(--battery-radius) * 0.5);
}
.nrdb-ui-gauge-battery--vertical:after {
    width: 40%;
    height: var(--battery-margin);
    top: calc(-1 * var(--battery-margin) - var(--battery-border));
    right: 30%;
    border-top-left-radius: calc(var(--battery-radius) * 0.5);
    border-top-right-radius: calc(var(--battery-radius) * 0.5);
}
.nrdb-ui-gauge-battery-icon svg {
    width: 40%;
    height: 40%;
    position: relative;
}
</style><|MERGE_RESOLUTION|>--- conflicted
+++ resolved
@@ -32,14 +32,10 @@
 import UIGaugeMethods from '../ui-gauge.js'
 
 export default {
-<<<<<<< HEAD
     name: 'DBUIGaugeBattery',
-=======
-    name: 'DBUIGaugeTile',
     components: {
         BatteryIcon
     },
->>>>>>> 269a4e49
     props: {
         id: { type: String, required: true },
         props: { type: Object, default: () => ({}) },
