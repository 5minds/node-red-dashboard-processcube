--- conflicted
+++ resolved
@@ -102,16 +102,12 @@
         "vitepress": "^1.0.2",
         "vue-router": "^4.2.4",
         "vuetify": "^3.6.0",
-<<<<<<< HEAD
         "vuex": "^4.1.0",
         "workbox-core": "^7.1.0",
         "workbox-precaching": "^7.1.0",
         "workbox-routing": "^7.1.0",
         "workbox-strategies": "^7.1.0",
         "workbox-window": "^7.1.0"
-=======
-        "vuex": "^4.1.0"
->>>>>>> b8617437
     },
     "engines": {
         "node": ">=14"
